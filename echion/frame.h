--- conflicted
+++ resolved
@@ -195,7 +195,6 @@
     // ------------------------------------------------------------------------
     void render()
     {
-<<<<<<< HEAD
         // Ordinarily we could just call string_table.lookup() here, but our
         // underlying frame is owned by the LRUCache, which may have cleaned it up,
         // causing the table keys to be garbage.  Since individual frames in
@@ -230,18 +229,6 @@
             Renderer::get().render_python_frame(name_str, filename_str, line);
         else
             Renderer::get().render_native_frame(name_str, filename_str, line);
-=======
-        if ((string_table.lookup(filename)).rfind("native@", 0) == 0)
-            stream << "          \033[38;5;248;1m" << string_table.lookup(name)
-            << "\033[0m \033[38;5;246m(" << string_table.lookup(filename)
-            << "\033[0m:\033[38;5;246m" << location.line
-            << ")\033[0m" << std::endl;
-        else
-            stream << "          \033[33;1m" << string_table.lookup(name)
-            << "\033[0m (\033[36m" << string_table.lookup(filename)
-            << "\033[0m:\033[32m" << location.line
-            << "\033[0m)" << std::endl;
->>>>>>> 844f50dd
     }
 
 private:
