--- conflicted
+++ resolved
@@ -24,51 +24,19 @@
 #endif
 
 #include <echion/cache.h>
-<<<<<<< HEAD
+#include <echion/mojo.h>
 #include <echion/render.h>
-=======
-#include <echion/mojo.h>
->>>>>>> f1ce747d
 #include <echion/strings.h>
 #include <echion/vm.h>
 
-// ----------------------------------------------------------------------------
-#if PY_VERSION_HEX >= 0x030b0000
-static inline int
-_read_varint(unsigned char *table, ssize_t size, ssize_t *i)
-{
-    ssize_t guard = size - 1;
-    if (*i >= guard)
-        return 0;
-
-    int val = table[++*i] & 63;
-    int shift = 0;
-    while (table[*i] & 64 && *i < guard)
-    {
-        shift += 6;
-        val |= (table[++*i] & 63) << shift;
-    }
-    return val;
-}
-
-// ----------------------------------------------------------------------------
-static inline int
-_read_signed_varint(unsigned char *table, ssize_t size, ssize_t *i)
-{
-    int val = _read_varint(table, size, i);
-    return (val & 1) ? -(val >> 1) : (val >> 1);
-}
-#endif
-
-// ----------------------------------------------------------------------------
+#define MOJO_INT32 ((uintptr_t)(1 << (6 + 7 * 3)) - 1)
+
 class Frame
 {
 public:
-    using Ref = std::reference_wrapper<Frame>;
-    using Ptr = std::unique_ptr<Frame>;
-    using Key = uintptr_t;
-
-    // ------------------------------------------------------------------------
+    typedef std::reference_wrapper<Frame> Ref;
+    typedef std::unique_ptr<Frame> Ptr;
+
     class Error : public std::exception
     {
     public:
@@ -78,7 +46,6 @@
         }
     };
 
-    // ------------------------------------------------------------------------
     class LocationError : public Error
     {
     public:
@@ -88,9 +55,6 @@
         }
     };
 
-    // ------------------------------------------------------------------------
-
-    Key cache_key = 0;
     StringTable::Key filename = 0;
     StringTable::Key name = 0;
 
@@ -101,91 +65,11 @@
         int column = 0;
         int column_end = 0;
     } location;
-
 #if PY_VERSION_HEX >= 0x030b0000
     bool is_entry = false;
 #endif
 
-<<<<<<< HEAD
     void render()
-=======
-    // ------------------------------------------------------------------------
-
-    Frame(StringTable::Key name) : name(name){};
-
-    static Frame &read(PyObject *frame_addr, PyObject **prev_addr);
-
-    static Frame &get(PyCodeObject *code_addr, int lasti);
-    static Frame &get(PyObject *frame);
-    static Frame &get(unw_cursor_t &cursor);
-    static Frame &get(StringTable::Key name);
-
-    // ------------------------------------------------------------------------
-    Frame(PyObject *frame)
-    {
-#if PY_VERSION_HEX >= 0x030b0000
-        const _PyInterpreterFrame *iframe = (_PyInterpreterFrame *)frame;
-        const int lasti = _PyInterpreterFrame_LASTI(iframe);
-        PyCodeObject *code = iframe->f_code;
-
-        PyCode_Addr2Location(code, lasti << 1, &location.line, &location.column, &location.line_end, &location.column_end);
-        location.column++;
-        location.column_end++;
-        name = string_table.key_unsafe(code->co_qualname);
-#if PY_VERSION_HEX >= 0x030c0000
-        is_entry = (iframe->owner == FRAME_OWNED_BY_CSTACK); // Shim frame
-#else
-        is_entry = iframe->is_entry;
-#endif
-
-#else
-        PyFrameObject *py_frame = (PyFrameObject *)frame;
-        const int lasti = py_frame->f_lasti;
-        PyCodeObject *code = py_frame->f_code;
-
-        location.line = PyFrame_GetLineNumber(py_frame);
-        name = string_table.key_unsafe(code->co_name);
-#endif
-        filename = string_table.key_unsafe(code->co_filename);
-    }
-
-    // ------------------------------------------------------------------------
-    Frame(PyCodeObject *code, int lasti)
-    {
-        try
-        {
-            filename = string_table.key(code->co_filename);
-#if PY_VERSION_HEX >= 0x030b0000
-            name = string_table.key(code->co_qualname);
-#else
-            name = string_table.key(code->co_name);
-#endif
-        }
-        catch (StringTable::Error &)
-        {
-            throw Error();
-        }
-
-        infer_location(code, lasti);
-    }
-
-    // ------------------------------------------------------------------------
-    Frame(unw_cursor_t &cursor, unw_word_t pc)
-    {
-        try
-        {
-            filename = string_table.key(pc);
-            name = string_table.key(cursor);
-        }
-        catch (StringTable::Error &)
-        {
-            throw Error();
-        }
-    }
-
-    // ------------------------------------------------------------------------
-    void inline render(std::ostream &stream)
->>>>>>> f1ce747d
     {
         // Ordinarily we could just call string_table.lookup() here, but our
         // underlying frame is owned by the LRUCache, which may have cleaned it up,
@@ -211,12 +95,7 @@
         Renderer::get().render_python_frame(name_str, filename_str, location.line);
     }
 
-<<<<<<< HEAD
     void render_where()
-=======
-    // ------------------------------------------------------------------------
-    void render_where(std::ostream &stream)
->>>>>>> f1ce747d
     {
         auto name_str = string_table.lookup(name);
         auto filename_str = string_table.lookup(filename);
@@ -227,14 +106,15 @@
             Renderer::get().render_native_frame(name_str, filename_str, line);
     }
 
-    // ------------------------------------------------------------------------
+    Frame(StringTable::Key name) : name(name){};
+
+    static Frame &read(PyObject *, PyObject **);
     static Frame &read(PyObject *frame_addr)
     {
         PyObject *unused;
-        return read(frame_addr, &unused);
-    }
-
-<<<<<<< HEAD
+        return Frame::read(frame_addr, &unused);
+    }
+
     static Frame &get(PyCodeObject *, int);
     static Frame &get(StringTable::Key);
 
@@ -245,8 +125,197 @@
     static Frame &get(unw_cursor_t &);
 #endif
 
-=======
->>>>>>> f1ce747d
+private:
+    void infer_location(PyCodeObject *, int);
+
+    static inline uintptr_t key(PyCodeObject *code, int lasti)
+    {
+        return (((uintptr_t)(((uintptr_t)code) & MOJO_INT32) << 16) | lasti);
+    }
+};
+
+static auto INVALID_FRAME = Frame(StringTable::INVALID);
+static auto UNKNOWN_FRAME = Frame(StringTable::UNKNOWN);
+
+// ----------------------------------------------------------------------------
+#if PY_VERSION_HEX >= 0x030b0000
+static inline int
+_read_varint(unsigned char *table, ssize_t size, ssize_t *i)
+{
+    ssize_t guard = size - 1;
+    if (*i >= guard)
+        return 0;
+
+    int val = table[++*i] & 63;
+    int shift = 0;
+    while (table[*i] & 64 && *i < guard)
+    {
+        shift += 6;
+        val |= (table[++*i] & 63) << shift;
+    }
+    return val;
+}
+
+// ----------------------------------------------------------------------------
+static inline int
+_read_signed_varint(unsigned char *table, ssize_t size, ssize_t *i)
+{
+    int val = _read_varint(table, size, i);
+    return (val & 1) ? -(val >> 1) : (val >> 1);
+}
+#endif
+
+// ----------------------------------------------------------------------------
+class Frame
+{
+public:
+    using Ref = std::reference_wrapper<Frame>;
+    using Ptr = std::unique_ptr<Frame>;
+    using Key = uintptr_t;
+
+    // ------------------------------------------------------------------------
+    class Error : public std::exception
+    {
+    public:
+        const char *what() const noexcept override
+        {
+            return "Cannot read frame";
+        }
+    };
+
+    // ------------------------------------------------------------------------
+    class LocationError : public Error
+    {
+    public:
+        const char *what() const noexcept override
+        {
+            return "Cannot determine frame location information";
+        }
+    };
+
+    // ------------------------------------------------------------------------
+
+    Key cache_key = 0;
+    StringTable::Key filename = 0;
+    StringTable::Key name = 0;
+
+    struct _location
+    {
+        int line = 0;
+        int line_end = 0;
+        int column = 0;
+        int column_end = 0;
+    } location;
+
+#if PY_VERSION_HEX >= 0x030b0000
+    bool is_entry = false;
+#endif
+
+    // ------------------------------------------------------------------------
+
+    Frame(StringTable::Key name) : name(name){};
+
+    static Frame &read(PyObject *frame_addr, PyObject **prev_addr);
+
+    static Frame &get(PyCodeObject *code_addr, int lasti);
+    static Frame &get(PyObject *frame);
+    static Frame &get(unw_cursor_t &cursor);
+    static Frame &get(StringTable::Key name);
+
+    // ------------------------------------------------------------------------
+    Frame(PyObject *frame)
+    {
+#if PY_VERSION_HEX >= 0x030b0000
+        const _PyInterpreterFrame *iframe = (_PyInterpreterFrame *)frame;
+        const int lasti = _PyInterpreterFrame_LASTI(iframe);
+        PyCodeObject *code = iframe->f_code;
+
+        PyCode_Addr2Location(code, lasti << 1, &location.line, &location.column, &location.line_end, &location.column_end);
+        location.column++;
+        location.column_end++;
+        name = string_table.key_unsafe(code->co_qualname);
+#if PY_VERSION_HEX >= 0x030c0000
+        is_entry = (iframe->owner == FRAME_OWNED_BY_CSTACK); // Shim frame
+#else
+        is_entry = iframe->is_entry;
+#endif
+
+#else
+        PyFrameObject *py_frame = (PyFrameObject *)frame;
+        const int lasti = py_frame->f_lasti;
+        PyCodeObject *code = py_frame->f_code;
+
+        location.line = PyFrame_GetLineNumber(py_frame);
+        name = string_table.key_unsafe(code->co_name);
+#endif
+        filename = string_table.key_unsafe(code->co_filename);
+    }
+
+    // ------------------------------------------------------------------------
+    Frame(PyCodeObject *code, int lasti)
+    {
+        try
+        {
+            filename = string_table.key(code->co_filename);
+#if PY_VERSION_HEX >= 0x030b0000
+            name = string_table.key(code->co_qualname);
+#else
+            name = string_table.key(code->co_name);
+#endif
+        }
+        catch (StringTable::Error &)
+        {
+            throw Error();
+        }
+
+        infer_location(code, lasti);
+    }
+
+    // ------------------------------------------------------------------------
+    Frame(unw_cursor_t &cursor, unw_word_t pc)
+    {
+        try
+        {
+            filename = string_table.key(pc);
+            name = string_table.key(cursor);
+        }
+        catch (StringTable::Error &)
+        {
+            throw Error();
+        }
+    }
+
+    // ------------------------------------------------------------------------
+    void inline render(std::ostream &stream)
+    {
+        stream
+            << ";" << string_table.lookup(filename)
+            << ":" << string_table.lookup(name)
+            << ":" << location.line;
+    }
+
+    // ------------------------------------------------------------------------
+    void render_where(std::ostream &stream)
+    {
+        if ((string_table.lookup(filename)).rfind("native@", 0) == 0)
+            stream << "          \033[38;5;248;1m" << string_table.lookup(name)
+                   << "\033[0m \033[38;5;246m(" << string_table.lookup(filename)
+                   << "\033[0m:\033[38;5;246m" << location.line
+                   << ")\033[0m" << std::endl;
+        else
+            stream << "          \033[33;1m" << string_table.lookup(name)
+                   << "\033[0m (\033[36m" << string_table.lookup(filename)
+                   << "\033[0m:\033[32m" << location.line
+                   << "\033[0m)" << std::endl;
+    }
+
+    // ------------------------------------------------------------------------
+    static Frame &read(PyObject *frame_addr)
+    {
+        PyObject *unused;
+        return read(frame_addr, &unused);
+    }
+
 private:
     // ------------------------------------------------------------------------
     void inline infer_location(PyCodeObject *code, int lasti)
@@ -371,18 +440,8 @@
         this->location.column_end = 0;
     }
 
-<<<<<<< HEAD
-    infer_location(code, lasti);
-}
-
-#ifndef UNWIND_NATIVE_DISABLE
-Frame::Frame(unw_cursor_t &cursor, unw_word_t pc)
-{
-    try
-=======
     // ------------------------------------------------------------------------
     static inline Key key(PyCodeObject *code, int lasti)
->>>>>>> f1ce747d
     {
         return (((uintptr_t)(((uintptr_t)code) & MOJO_INT32) << 16) | lasti);
     }
@@ -401,12 +460,28 @@
 #endif
         return key(code, lasti);
     }
-<<<<<<< HEAD
-}
-#endif
-=======
-};
->>>>>>> f1ce747d
+    catch (StringTable::Error &)
+    {
+        throw Error();
+    }
+
+    infer_location(code, lasti);
+}
+
+#ifndef UNWIND_NATIVE_DISABLE
+Frame::Frame(unw_cursor_t &cursor, unw_word_t pc)
+{
+    try
+    {
+        filename = string_table.key(pc);
+        name = string_table.key(cursor);
+    }
+    catch (StringTable::Error &)
+    {
+        throw Error();
+    }
+}
+#endif
 
 // ----------------------------------------------------------------------------
 
@@ -430,7 +505,80 @@
     frame_cache = nullptr;
 }
 
-// ------------------------------------------------------------------------
+Frame &Frame::get(PyCodeObject *code_addr, int lasti)
+{
+    PyCodeObject code;
+    if (copy_type(code_addr, code))
+        return INVALID_FRAME;
+
+    uintptr_t frame_key = Frame::key(code_addr, lasti);
+
+    try
+    {
+        return frame_cache->lookup(frame_key);
+    }
+    catch (LRUCache<uintptr_t, Frame>::LookupError &)
+    {
+        try
+        {
+            auto new_frame = std::make_unique<Frame>(&code, lasti);
+            auto &f = *new_frame;
+            frame_cache->store(frame_key, std::move(new_frame));
+            return f;
+        }
+        catch (Frame::Error &)
+        {
+            return INVALID_FRAME;
+        }
+    }
+}
+
+#ifndef UNWIND_NATIVE_DISABLE
+Frame &Frame::get(unw_cursor_t &cursor)
+{
+    unw_word_t pc;
+    unw_get_reg(&cursor, UNW_REG_IP, &pc);
+    if (pc == 0)
+        throw Error();
+
+    uintptr_t frame_key = (uintptr_t)pc;
+    try
+    {
+        return frame_cache->lookup(frame_key);
+    }
+    catch (LRUCache<uintptr_t, Frame>::LookupError &)
+    {
+        try
+        {
+            auto frame = std::make_unique<Frame>(cursor, pc);
+            auto &f = *frame;
+            frame_cache->store(frame_key, std::move(frame));
+            return f;
+        }
+        catch (Frame::Error &)
+        {
+            return UNKNOWN_FRAME;
+        }
+    }
+}
+#endif
+
+Frame &Frame::get(StringTable::Key name)
+{
+    uintptr_t frame_key = (uintptr_t)name;
+    try
+    {
+        return frame_cache->lookup(frame_key);
+    }
+    catch (LRUCache<uintptr_t, Frame>::LookupError &)
+    {
+        auto frame = std::make_unique<Frame>(name);
+        auto &f = *frame;
+        frame_cache->store(frame_key, std::move(frame));
+        return f;
+    }
+}
+
 Frame &Frame::read(PyObject *frame_addr, PyObject **prev_addr)
 {
 #if PY_VERSION_HEX >= 0x030b0000
@@ -507,9 +655,6 @@
     }
 }
 
-<<<<<<< HEAD
-#ifndef UNWIND_NATIVE_DISABLE
-=======
 // ----------------------------------------------------------------------------
 Frame &Frame::get(PyObject *frame)
 {
@@ -536,7 +681,6 @@
 }
 
 // ----------------------------------------------------------------------------
->>>>>>> f1ce747d
 Frame &Frame::get(unw_cursor_t &cursor)
 {
     unw_word_t pc;
@@ -571,7 +715,6 @@
         }
     }
 }
-#endif
 
 // ----------------------------------------------------------------------------
 Frame &Frame::get(StringTable::Key name)
