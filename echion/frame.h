--- conflicted
+++ resolved
@@ -6,12 +6,9 @@
 
 #define PY_SSIZE_T_CLEAN
 #include <Python.h>
-<<<<<<< HEAD
-=======
 #if defined __GNUC__ && defined HAVE_STD_ATOMIC
 #undef HAVE_STD_ATOMIC
 #endif
->>>>>>> e737e241
 #if PY_VERSION_HEX >= 0x030c0000
 // https://github.com/python/cpython/issues/108216#issuecomment-1696565797
 #undef _PyGC_FINALIZED
@@ -40,13 +37,10 @@
 
 #include <echion/cache.h>
 #include <echion/mojo.h>
-<<<<<<< HEAD
 #include <echion/render.h>
-=======
 #if PY_VERSION_HEX >= 0x030b0000
 #include <echion/stack_chunk.h>
 #endif // PY_VERSION_HEX >= 0x030b0000
->>>>>>> e737e241
 #include <echion/strings.h>
 #include <echion/vm.h>
 
@@ -95,9 +89,6 @@
     bool is_entry = false;
 #endif
 
-<<<<<<< HEAD
-    static Frame &read(PyObject *frame_addr, PyObject **prev_addr);
-=======
     // ------------------------------------------------------------------------
     Frame(StringTable::Key name) : name(name) {};
     Frame(PyObject *frame);
@@ -106,7 +97,6 @@
     Frame(unw_cursor_t &cursor, unw_word_t pc);
 #endif // UNWIND_NATIVE_DISABLE
 
->>>>>>> e737e241
 #if PY_VERSION_HEX >= 0x030b0000
     static Frame &read(_PyInterpreterFrame *frame_addr, _PyInterpreterFrame **prev_addr);
 #else
@@ -120,39 +110,19 @@
 #endif // UNWIND_NATIVE_DISABLE
     static Frame &get(StringTable::Key name);
 
-<<<<<<< HEAD
-    Frame(StringTable::Key name) : name(name) {};
-    Frame(PyObject *frame);
-    Frame(PyCodeObject *code, int lasti);
-#ifndef UNWIND_NATIVE_DISABLE
-    Frame(unw_cursor_t &cursor, unw_word_t pc);
-#endif // UNWIND_NATIVE_DISABLE
-=======
-    void render_where(std::ostream &stream);
->>>>>>> e737e241
-
 private:
     void inline infer_location(PyCodeObject *code, int lasti);
     static inline Key key(PyCodeObject *code, int lasti);
     static inline Key key(PyObject *frame);
 };
 
-<<<<<<< HEAD
 // ----------------------------------------------------------------------------
 
-=======
->>>>>>> e737e241
 inline auto INVALID_FRAME = Frame(StringTable::INVALID);
 inline auto UNKNOWN_FRAME = Frame(StringTable::UNKNOWN);
 
 // We make this a raw pointer to prevent its destruction on exit, since we
 // control the lifetime of the cache.
-<<<<<<< HEAD
-inline LRUCache<uintptr_t, Frame> *frame_cache{nullptr};
-
-// ----------------------------------------------------------------------------
-=======
 inline LRUCache<uintptr_t, Frame> *frame_cache = nullptr;
->>>>>>> e737e241
 void init_frame_cache(size_t capacity);
 void reset_frame_cache();