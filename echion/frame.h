// This file is part of "echion" which is released under MIT.
//
// Copyright (c) 2023 Gabriele N. Tornetta <phoenix1987@gmail.com>.

#pragma once

#define PY_SSIZE_T_CLEAN
#include <Python.h>
#include <frameobject.h>
#if PY_VERSION_HEX >= 0x030d0000
#include <internal/pycore_code.h>
#endif // PY_VERSION_HEX >= 0x030d0000
#if PY_VERSION_HEX >= 0x030b0000
#include <internal/pycore_frame.h>
#endif

#include <cstdint>
#include <cstdio>
#include <cstring>
#include <exception>
#include <functional>

#ifndef UNWIND_NATIVE_DISABLE
#include <cxxabi.h>
#define UNW_LOCAL_ONLY
#include <libunwind.h>
#endif

#include <echion/cache.h>
#include <echion/mojo.h>
#include <echion/render.h>
#include <echion/strings.h>
#include <echion/vm.h>

// ----------------------------------------------------------------------------
#if PY_VERSION_HEX >= 0x030b0000
static inline int
_read_varint(unsigned char *table, ssize_t size, ssize_t *i)
{
    ssize_t guard = size - 1;
    if (*i >= guard)
        return 0;

    int val = table[++*i] & 63;
    int shift = 0;
    while (table[*i] & 64 && *i < guard)
    {
        shift += 6;
        val |= (table[++*i] & 63) << shift;
    }
    return val;
}

// ----------------------------------------------------------------------------
static inline int
_read_signed_varint(unsigned char *table, ssize_t size, ssize_t *i)
{
    int val = _read_varint(table, size, i);
    return (val & 1) ? -(val >> 1) : (val >> 1);
}
#endif

// ----------------------------------------------------------------------------
class Frame
{
public:
    using Ref = std::reference_wrapper<Frame>;
    using Ptr = std::unique_ptr<Frame>;
    using Key = uintptr_t;

    // ------------------------------------------------------------------------
    class Error : public std::exception
    {
    public:
        const char *what() const noexcept override
        {
            return "Cannot read frame";
        }
    };

    // ------------------------------------------------------------------------
    class LocationError : public Error
    {
    public:
        const char *what() const noexcept override
        {
            return "Cannot determine frame location information";
        }
    };

    // ------------------------------------------------------------------------

    Key cache_key = 0;
    StringTable::Key filename = 0;
    StringTable::Key name = 0;

    struct _location
    {
        int line = 0;
        int line_end = 0;
        int column = 0;
        int column_end = 0;
    } location;

#if PY_VERSION_HEX >= 0x030b0000
    bool is_entry = false;
#endif

    // ------------------------------------------------------------------------

    Frame(StringTable::Key name) : name(name){};

    static Frame &read(PyObject *frame_addr, PyObject **prev_addr);

    static Frame &get(PyCodeObject *code_addr, int lasti);
    static Frame &get(PyObject *frame);
    static Frame &get(unw_cursor_t &cursor);
    static Frame &get(StringTable::Key name);

    // ------------------------------------------------------------------------
    Frame(PyObject *frame)
    {
#if PY_VERSION_HEX >= 0x030b0000

#if PY_VERSION_HEX >= 0x030d0000
        _PyInterpreterFrame* iframe = (_PyInterpreterFrame *)frame;
        const int lasti = _PyInterpreterFrame_LASTI(iframe);
        PyCodeObject* code = (PyCodeObject*)iframe->f_executable;
#else
        const _PyInterpreterFrame *iframe = (_PyInterpreterFrame *)frame;
        const int lasti = _PyInterpreterFrame_LASTI(iframe);
        PyCodeObject *code = iframe->f_code;
#endif // PY_VERSION_HEX >= 0x030d0000
        PyCode_Addr2Location(code, lasti << 1, &location.line, &location.column, &location.line_end, &location.column_end);
        location.column++;
        location.column_end++;
        name = string_table.key_unsafe(code->co_qualname);
#if PY_VERSION_HEX >= 0x030c0000
        is_entry = (iframe->owner == FRAME_OWNED_BY_CSTACK); // Shim frame
#else
        is_entry = iframe->is_entry;
#endif

#else
        PyFrameObject *py_frame = (PyFrameObject *)frame;
        PyCodeObject *code = py_frame->f_code;

        location.line = PyFrame_GetLineNumber(py_frame);
        name = string_table.key_unsafe(code->co_name);
#endif
        filename = string_table.key_unsafe(code->co_filename);
    }

    // ------------------------------------------------------------------------
    Frame(PyCodeObject *code, int lasti)
    {
        try
        {
            filename = string_table.key(code->co_filename);
#if PY_VERSION_HEX >= 0x030b0000
            name = string_table.key(code->co_qualname);
#else
            name = string_table.key(code->co_name);
#endif
        }
        catch (StringTable::Error &)
        {
            throw Error();
        }

        infer_location(code, lasti);
    }

    // ------------------------------------------------------------------------
    #ifndef UNWIND_NATIVE_DISABLE
    Frame(unw_cursor_t &cursor, unw_word_t pc)
    {
        try
        {
            filename = string_table.key(pc);
            name = string_table.key(cursor);
        }
        catch (StringTable::Error &)
        {
            throw Error();
        }
    }
    #endif

    // ------------------------------------------------------------------------
<<<<<<< HEAD
    void render()
    {
        // Ordinarily we could just call string_table.lookup() here, but our
        // underlying frame is owned by the LRUCache, which may have cleaned it up,
        // causing the table keys to be garbage.  Since individual frames in
        // the stack may be bad, this isn't a failable condition.  Instead, populate
        // some defaults.
        constexpr std::string_view missing_filename = "<unknown file>";
        constexpr std::string_view missing_name = "<unknown function>";
        std::string_view filename_str;
        std::string_view name_str;
        try {
          filename_str = string_table.lookup(filename);
        } catch (StringTable::Error &) {
          filename_str = missing_filename;
        }

        try {
          name_str = string_table.lookup(name);
        } catch (StringTable::Error &) {
          name_str = missing_name;
        }

        Renderer::get().render_python_frame(name_str, filename_str, location.line);
    }

    // ------------------------------------------------------------------------
    void render_where()
=======
    void render_where(std::ostream &stream)
>>>>>>> b0ebcff9
    {
        auto name_str = string_table.lookup(name);
        auto filename_str = string_table.lookup(filename);
        auto line = location.line;
        if (filename_str.rfind("native@", 0) == 0)
            Renderer::get().render_python_frame(name_str, filename_str, line);
        else
            Renderer::get().render_native_frame(name_str, filename_str, line);
    }

private:
    // ------------------------------------------------------------------------
    void inline infer_location(PyCodeObject *code, int lasti)
    {
        unsigned int lineno = code->co_firstlineno;
        Py_ssize_t len = 0;

#if PY_VERSION_HEX >= 0x030b0000
        auto table = pybytes_to_bytes_and_size(code->co_linetable, &len);
        if (table == nullptr)
            throw LocationError();

        auto table_data = table.get();

        for (Py_ssize_t i = 0, bc = 0; i < len; i++)
        {
            bc += (table[i] & 7) + 1;
            int code = (table[i] >> 3) & 15;
            unsigned char next_byte = 0;
            switch (code)
            {
            case 15:
                break;

            case 14: // Long form
                lineno += _read_signed_varint(table_data, len, &i);

                this->location.line = lineno;
                this->location.line_end = lineno + _read_varint(table_data, len, &i);
                this->location.column = _read_varint(table_data, len, &i);
                this->location.column_end = _read_varint(table_data, len, &i);

                break;

            case 13: // No column data
                lineno += _read_signed_varint(table_data, len, &i);

                this->location.line = lineno;
                this->location.line_end = lineno;
                this->location.column = this->location.column_end = 0;

                break;

            case 12: // New lineno
            case 11:
            case 10:
                if (i >= len - 2)
                    throw LocationError();

                lineno += code - 10;

                this->location.line = lineno;
                this->location.line_end = lineno;
                this->location.column = 1 + table[++i];
                this->location.column_end = 1 + table[++i];

                break;

            default:
                if (i >= len - 1)
                    throw LocationError();

                next_byte = table[++i];

                this->location.line = lineno;
                this->location.line_end = lineno;
                this->location.column = 1 + (code << 3) + ((next_byte >> 4) & 7);
                this->location.column_end = this->location.column + (next_byte & 15);
            }

            if (bc > lasti)
                break;
        }

#elif PY_VERSION_HEX >= 0x030a0000
        auto table = pybytes_to_bytes_and_size(code->co_linetable, &len);
        if (table == nullptr)
            throw LocationError();

        lasti <<= 1;
        for (int i = 0, bc = 0; i < len; i++)
        {
            int sdelta = table[i++];
            if (sdelta == 0xff)
                break;

            bc += sdelta;

            int ldelta = table[i];
            if (ldelta == 0x80)
                ldelta = 0;
            else if (ldelta > 0x80)
                lineno -= 0x100;

            lineno += ldelta;
            if (bc > lasti)
                break;
        }

#else
        auto table = pybytes_to_bytes_and_size(code->co_lnotab, &len);
        if (table == nullptr)
            throw LocationError();

        for (int i = 0, bc = 0; i < len; i++)
        {
            bc += table[i++];
            if (bc > lasti)
                break;

            if (table[i] >= 0x80)
                lineno -= 0x100;

            lineno += table[i];
        }

#endif

        this->location.line = lineno;
        this->location.line_end = lineno;
        this->location.column = 0;
        this->location.column_end = 0;
    }

    // ------------------------------------------------------------------------
    static inline Key key(PyCodeObject *code, int lasti)
    {
        return (((uintptr_t)(((uintptr_t)code) & MOJO_INT32) << 16) | lasti);
    }

    // ------------------------------------------------------------------------
    static inline Key key(PyObject *frame)
    {

#if PY_VERSION_HEX >= 0x030d0000
        _PyInterpreterFrame *iframe = (_PyInterpreterFrame *)frame;
        const int lasti = _PyInterpreterFrame_LASTI(iframe);
        PyCodeObject* code = (PyCodeObject*)iframe->f_executable;
#elif PY_VERSION_HEX >= 0x030b0000
        const _PyInterpreterFrame *iframe = (_PyInterpreterFrame *)frame;
        const int lasti = _PyInterpreterFrame_LASTI(iframe);
        PyCodeObject *code = iframe->f_code;
#else
        const PyFrameObject *py_frame = (PyFrameObject *)frame;
        const int lasti = py_frame->f_lasti;
        PyCodeObject *code = py_frame->f_code;
#endif
        return key(code, lasti);
    }
};

// ----------------------------------------------------------------------------

static auto INVALID_FRAME = Frame(StringTable::INVALID);
static auto UNKNOWN_FRAME = Frame(StringTable::UNKNOWN);

// We make this a raw pointer to prevent its destruction on exit, since we
// control the lifetime of the cache.
static LRUCache<uintptr_t, Frame> *frame_cache = nullptr;

// ----------------------------------------------------------------------------
static void init_frame_cache(size_t capacity)
{
    frame_cache = new LRUCache<uintptr_t, Frame>(capacity);
}

// ----------------------------------------------------------------------------
static void reset_frame_cache()
{
    delete frame_cache;
    frame_cache = nullptr;
}

// ------------------------------------------------------------------------
Frame &Frame::read(PyObject *frame_addr, PyObject **prev_addr)
{
#if PY_VERSION_HEX >= 0x030b0000
    _PyInterpreterFrame iframe;
#if PY_VERSION_HEX >= 0x030d0000
    // From Python versions 3.13, f_executable can have objects other than
    // code objects for an internal frame. We need to skip some frames if
    // its f_executable is not code as suggested here:
    // https://github.com/python/cpython/issues/100987#issuecomment-1485556487
    PyObject f_executable;

    while (frame_addr != NULL) {
        if (copy_type((_PyInterpreterFrame*)frame_addr, iframe) ||
            copy_type(iframe.f_executable, f_executable)) {
            throw Frame::Error();
        }
        if (f_executable.ob_type == &PyCode_Type) {
            break;
        }
        frame_addr = (PyObject*)((_PyInterpreterFrame *)frame_addr)->previous;
    }

    if (frame_addr == NULL) {
        throw Frame::Error();
    }

#endif // PY_VERSION_HEX >= 0x030d0000

    if (copy_type(frame_addr, iframe))
        throw Error();

    // We cannot use _PyInterpreterFrame_LASTI because _PyCode_CODE reads
    // from the code object.
#if PY_VERSION_HEX >= 0x030d0000
    const int lasti = ((int)(iframe.instr_ptr - 1 - (_Py_CODEUNIT *)((PyCodeObject*)iframe.f_executable))) - offsetof(PyCodeObject, co_code_adaptive) / sizeof(_Py_CODEUNIT);
    auto &frame = Frame::get((PyCodeObject*)iframe.f_executable, lasti);
#else
    const int lasti = ((int)(iframe.prev_instr - (_Py_CODEUNIT *)(iframe.f_code))) - offsetof(PyCodeObject, co_code_adaptive) / sizeof(_Py_CODEUNIT);
    auto &frame = Frame::get(iframe.f_code, lasti);
#endif // PY_VERSION_HEX >= 0x030d0000
    if (&frame != &INVALID_FRAME)
    {
#if PY_VERSION_HEX >= 0x030c0000
        frame.is_entry = (iframe.owner == FRAME_OWNED_BY_CSTACK); // Shim frame
#else
        frame.is_entry = iframe.is_entry;
#endif
    }

    *prev_addr = &frame == &INVALID_FRAME ? NULL : (PyObject *)iframe.previous;

#else // Python < 3.11
    // Unwind the stack from leaf to root and store it in a stack. This way we
    // can print it from root to leaf.
    PyFrameObject py_frame;

    if (copy_type(frame_addr, py_frame))
        throw Error();

    auto &frame = Frame::get(py_frame.f_code, py_frame.f_lasti);

    *prev_addr = (&frame == &INVALID_FRAME) ? NULL : (PyObject *)py_frame.f_back;
#endif

    return frame;
}

// ----------------------------------------------------------------------------
Frame &Frame::get(PyCodeObject *code_addr, int lasti)
{
    PyCodeObject code;
    if (copy_type(code_addr, code))
        return INVALID_FRAME;

    uintptr_t frame_key = Frame::key(code_addr, lasti);

    try
    {
        return frame_cache->lookup(frame_key);
    }
    catch (LRUCache<uintptr_t, Frame>::LookupError &)
    {
        try
        {
            auto new_frame = std::make_unique<Frame>(&code, lasti);
            auto &f = *new_frame;
            mojo.frame(
                frame_key,
                new_frame->filename,
                new_frame->name,
                new_frame->location.line, new_frame->location.line_end,
                new_frame->location.column, new_frame->location.column_end);
            frame_cache->store(frame_key, std::move(new_frame));
            return f;
        }
        catch (Frame::Error &)
        {
            return INVALID_FRAME;
        }
    }
}

// ----------------------------------------------------------------------------
Frame &Frame::get(PyObject *frame)
{
    auto frame_key = Frame::key(frame);

    try
    {
        return frame_cache->lookup(frame_key);
    }
    catch (LRUCache<uintptr_t, Frame>::LookupError &)
    {
        auto new_frame = std::make_unique<Frame>(frame);
        new_frame->cache_key = frame_key;
        auto &f = *new_frame;
        mojo.frame(
            frame_key,
            new_frame->filename,
            new_frame->name,
            new_frame->location.line, new_frame->location.line_end,
            new_frame->location.column, new_frame->location.column_end);
        frame_cache->store(frame_key, std::move(new_frame));
        return f;
    }
}

// ----------------------------------------------------------------------------
#ifndef UNWIND_NATIVE_DISABLE
Frame &Frame::get(unw_cursor_t &cursor)
{
    unw_word_t pc;
    unw_get_reg(&cursor, UNW_REG_IP, &pc);
    if (pc == 0)
        throw Error();

    uintptr_t frame_key = (uintptr_t)pc;
    try
    {
        return frame_cache->lookup(frame_key);
    }
    catch (LRUCache<uintptr_t, Frame>::LookupError &)
    {
        try
        {
            auto frame = std::make_unique<Frame>(cursor, pc);
            frame->cache_key = frame_key;
            auto &f = *frame;
            mojo.frame(
                frame_key,
                frame->filename,
                frame->name,
                frame->location.line, frame->location.line_end,
                frame->location.column, frame->location.column_end);
            frame_cache->store(frame_key, std::move(frame));
            return f;
        }
        catch (Frame::Error &)
        {
            return UNKNOWN_FRAME;
        }
    }
}
#endif

// ----------------------------------------------------------------------------
Frame &Frame::get(StringTable::Key name)
{
    uintptr_t frame_key = (uintptr_t)name;
    try
    {
        return frame_cache->lookup(frame_key);
    }
    catch (LRUCache<uintptr_t, Frame>::LookupError &)
    {
        auto frame = std::make_unique<Frame>(name);
        frame->cache_key = frame_key;
        auto &f = *frame;
        mojo.frame(
            frame_key,
            frame->filename,
            frame->name,
            frame->location.line, frame->location.line_end,
            frame->location.column, frame->location.column_end);
        frame_cache->store(frame_key, std::move(frame));
        return f;
    }
}<|MERGE_RESOLUTION|>--- conflicted
+++ resolved
@@ -188,7 +188,6 @@
     #endif
 
     // ------------------------------------------------------------------------
-<<<<<<< HEAD
     void render()
     {
         // Ordinarily we could just call string_table.lookup() here, but our
@@ -217,9 +216,6 @@
 
     // ------------------------------------------------------------------------
     void render_where()
-=======
-    void render_where(std::ostream &stream)
->>>>>>> b0ebcff9
     {
         auto name_str = string_table.lookup(name);
         auto filename_str = string_table.lookup(filename);
