// This file is part of "echion" which is released under MIT.
//
// Copyright (c) 2023 Gabriele N. Tornetta <phoenix1987@gmail.com>.

#pragma once

#include <array>
#include <cstdlib>
#include <iostream>
#include <mutex>
#include <limits.h>
#include <stdexcept>
#include <string>

#include <echion/config.h>

#define PL_LINUX 1
#if defined PL_LINUX
<<<<<<< HEAD
#include <algorithm>
#include <atomic>
#include <cstring>
#include <fcntl.h>
#include <memory>
#include <setjmp.h>
#include <signal.h>
=======
#include <fcntl.h>
>>>>>>> 6ebe7ddd
#include <sys/mman.h>
#include <sys/stat.h>
#include <sys/types.h>
#include <sys/uio.h>
#include <unistd.h>
#include <algorithm>
#include <memory>

typedef pid_t proc_ref_t;

ssize_t process_vm_readv(pid_t, const struct iovec*, unsigned long liovcnt,
                         const struct iovec* remote_iov, unsigned long riovcnt,
                         unsigned long flags);

#define copy_type(addr, dest) (copy_memory(pid, addr, sizeof(dest), &dest))
#define copy_type_p(addr, dest) (copy_memory(pid, addr, sizeof(*dest), dest))
#define copy_generic(addr, dest, size) (copy_memory(pid, (void*)(addr), size, (void*)(dest)))

#elif defined PL_DARWIN
#include <mach/mach.h>
#include <mach/mach_vm.h>
#include <mach/machine/kern_return.h>
#include <sys/sysctl.h>
#include <sys/types.h>

typedef mach_port_t proc_ref_t;

#define copy_type(addr, dest) (copy_memory(mach_task_self(), addr, sizeof(dest), &dest))
#define copy_type_p(addr, dest) (copy_memory(mach_task_self(), addr, sizeof(*dest), dest))
#define copy_generic(addr, dest, size) \
    (copy_memory(mach_task_self(), (void*)(addr), size, (void*)(dest)))
#endif


#if defined PL_LINUX
<<<<<<< HEAD
#define SAFE_COPY_ERROR ((ssize_t (*)(pid_t, const struct iovec *, unsigned long, const struct iovec *, unsigned long, unsigned long)) -1)
inline ssize_t (*safe_copy)(pid_t, const struct iovec *, unsigned long, const struct iovec *, unsigned long, unsigned long) = SAFE_COPY_ERROR;

class TrappedVmReader {
private:
      static inline std::atomic<bool> unsafe_read_in_progress {false};
      static inline jmp_buf jump_buffer;
      static inline struct sigaction old_sigsegv_action;
      static inline struct sigaction old_sigbus_action;

    static void segfault_handler(int sig, siginfo_t *info, void *context) {
        if (unsafe_read_in_progress.load()) {
            // If we were in the middle of an unsafe read, jump back
            unsafe_read_in_progress.store(false);
            longjmp(jump_buffer, 1);
        } else {
              // Chain to the previous handler
              struct sigaction* old_action = (sig == SIGSEGV) ? &old_sigsegv_action : &old_sigbus_action;
              if (old_action->sa_flags & SA_SIGINFO) {
                  old_action->sa_sigaction(sig, info, context);
              } else if (old_action->sa_handler != SIG_IGN && old_action->sa_handler != SIG_DFL) {
                  old_action->sa_handler(sig);
                signal(sig, SIG_DFL);
                raise(sig);
            }
        }
    }

public:
    // Initialize the signal handler
    static bool initialize() {
        struct sigaction action;
        memset(&action, 0, sizeof(action));
          action.sa_sigaction = segfault_handler;
          action.sa_flags = SA_SIGINFO;

          if (sigaction(SIGSEGV, &action, &old_sigsegv_action) != 0) {
              return false;
          }

          return (sigaction(SIGBUS, &action, &old_sigbus_action) == 0);
    }

    // Restore the original signal handler
    static void cleanup() {
        sigaction(SIGSEGV, &old_sigsegv_action, nullptr);
        sigaction(SIGBUS, &old_sigbus_action, nullptr);
    }

    // Try to safely copy memory from src to dst of size bytes
    // Returns true if successful, false if a segfault occurred
    static bool read(void *dst, const void *src, size_t size) {
        if (setjmp(jump_buffer) == 0) {
            // First time through, try the read
            unsafe_read_in_progress.store(true);
            memcpy(dst, src, size);
            unsafe_read_in_progress.store(false);
            return true;
        } else {
            // We got here from longjmp after a segfault
            return false;
        }
    }
};
=======
inline ssize_t (*safe_copy)(pid_t, const struct iovec*, unsigned long, const struct iovec*,
                            unsigned long, unsigned long) = process_vm_readv;
>>>>>>> 6ebe7ddd

class VmReader
{
    void* buffer{nullptr};
    size_t sz{0};
    int fd{-1};
    inline static VmReader* instance{nullptr};  // Prevents having to set this in implementation

    void* init(size_t new_sz)
    {
        // Makes a temporary file and ftruncates it to the specified size
        std::array<std::string, 3> tmp_dirs = {"/dev/shm", "/tmp", "/var/tmp"};
        std::string tmp_suffix = "/echion-XXXXXX";
        void* ret = nullptr;

        for (auto& tmp_dir : tmp_dirs)
        {
            // Reset the file descriptor, just in case
            close(fd);
            fd = -1;

              // Create the temporary file
              std::string template_path = tmp_dir + tmp_suffix;
              char template_buf[PATH_MAX];
              strncpy(template_buf, template_path.c_str(), PATH_MAX - 1);
              template_buf[PATH_MAX - 1] = '\0';

              fd = mkstemp(template_buf);
              if (fd == -1) {
                  std::cerr << "[VmReader] failed to create tempory file: " << template_buf << std::endl;
                  continue;
              }

              // Unlink the file to ensure it's removed when closed
              if (unlink(template_buf) != 0) {
                  // Log warning but continue
                  std::cerr << "Warning: Failed to unlink temporary file: " << template_buf << std::endl;
              }

            // Make sure we have enough size
            if (ftruncate(fd, new_sz) == -1)
            {
                std::cerr << "[VmReader] failed to ftruncate file to size " << new_sz << std::endl;
                continue;
            }

            // Map the file
            ret = mmap(NULL, new_sz, PROT_READ | PROT_WRITE, MAP_PRIVATE, fd, 0);
            if (ret == MAP_FAILED)
            {
                std::cerr << "[VmReader] failed to mmap file" << std::endl;
                ret = nullptr;
                continue;
            }

            // Successful.  Break.
            std::cout << "[VmReader] initialized buffer with size " << new_sz << std::endl;
            sz = new_sz;
            break;
        }

        return ret;
    }

    VmReader(size_t _sz) : sz{_sz}
    {
        buffer = init(sz);
        if (!buffer)
        {
            throw std::runtime_error("Failed to initialize buffer with size " + std::to_string(sz));
        }
        instance = this;
    }

public:
<<<<<<< HEAD
      static VmReader *get_instance()
      {
          if (instance == nullptr)
          {
              static std::once_flag init_flag;
              std::call_once(init_flag, []() {
                  try
                  {
                      auto temp = new VmReader(1024 * 1024); // A megabyte?
                      instance = temp;
                  }
                  catch (std::exception &e)
                  {
                      std::cerr << "Failed to initialize VmReader: " << e.what() << std::endl;
                  }
              });
          }
          return instance;
      }
=======
    static VmReader* get_instance()
    {
        if (instance == nullptr)
        {
            try
            {
                instance = new VmReader(1024 * 1024);  // A megabyte?
            }
            catch (std::exception& e)
            {
                std::cerr << "Failed to initialize VmReader: " << e.what() << std::endl;
            }
        }
        return instance;
    }
>>>>>>> 6ebe7ddd

    ssize_t safe_copy(pid_t pid, const struct iovec* local_iov, unsigned long liovcnt,
                      const struct iovec* remote_iov, unsigned long riovcnt, unsigned long flags)
    {
        (void)pid;
        (void)flags;
        if (liovcnt != 1 || riovcnt != 1)
        {
            // Unsupported
            return 0;
        }

        // Check to see if we need to resize the buffer
        if (remote_iov[0].iov_len > sz)
        {
            if (ftruncate(fd, remote_iov[0].iov_len) == -1)
            {
                return 0;
            }
            else
            {
                void* tmp = mremap(buffer, sz, remote_iov[0].iov_len, MREMAP_MAYMOVE);
                if (tmp == MAP_FAILED)
                {
                    return 0;
                }
                buffer = tmp;  // no need to munmap
                sz = remote_iov[0].iov_len;
            }
        }

          ssize_t ret = pwritev(fd, remote_iov, riovcnt, 0);
          if (ret == -1)
          {
              // Store error details for debugging
              int err = errno;
              std::cerr << "pwritev failed: " << strerror(err) << " (errno=" << err << ")" << std::endl;
              return -1;
          }

        // Copy the data from the buffer to the remote process
        memcpy(local_iov[0].iov_base, buffer, local_iov[0].iov_len);
        return ret;
    }

    ~VmReader()
    {
        if (buffer)
        {
            munmap(buffer, sz);
        }
        if (fd != -1)
        {
            close(fd);
        }
        instance = nullptr;
    }
};

/**
 * Initialize the safe copy operation on Linux
 */
inline bool read_process_vm_init()
{
    VmReader* _ = VmReader::get_instance();
    return !!_;
}

<<<<<<< HEAD
inline ssize_t vmreader_safe_copy(pid_t pid,
                             const struct iovec *local_iov, unsigned long liovcnt,
                             const struct iovec *remote_iov, unsigned long riovcnt, unsigned long flags)
=======
inline ssize_t vmreader_safe_copy(pid_t pid, const struct iovec* local_iov, unsigned long liovcnt,
                                  const struct iovec* remote_iov, unsigned long riovcnt,
                                  unsigned long flags)
>>>>>>> 6ebe7ddd
{
    auto reader = VmReader::get_instance();
    if (!reader)
        return 0;
    return reader->safe_copy(pid, local_iov, liovcnt, remote_iov, riovcnt, flags);
}

inline ssize_t trappedvmreader_safe_copy(pid_t pid,
                             const struct iovec *local_iov, unsigned long liovcnt,
                             const struct iovec *remote_iov, unsigned long riovcnt, unsigned long flags)
{
    // We only support one iovec for now
    if (liovcnt != 1 || riovcnt != 1) {
        return 0;
    }

    (void)pid;  // Unused parameter
    (void)flags;  // Unused parameter

    // Try to use TrappedVmReader to copy the memory
    bool success = TrappedVmReader::read(
        local_iov[0].iov_base,
        remote_iov[0].iov_base,
        std::min(local_iov[0].iov_len, remote_iov[0].iov_len)
    );

    if (success) {
        return std::min(local_iov[0].iov_len, remote_iov[0].iov_len);
    } else {
        return 0;
    }
}

static inline bool check_process_vm_readv()
{
    char src[128];
    char dst[128];
    struct iovec iov_dst = {dst, sizeof(dst)};
    struct iovec iov_src = {src, sizeof(src)};
    return sizeof(src) == process_vm_readv(getpid(), &iov_dst, 1, &iov_src, 1, 0);

<<<<<<< HEAD
}
=======
    // Check to see that process_vm_readv works, unless it's overridden
    const char force_override_str[] = "ECHION_ALT_VM_READ_FORCE";
    const std::array<std::string, 6> truthy_values = {"1",  "true",   "yes",
                                                      "on", "enable", "enabled"};
    const char* force_override = std::getenv(force_override_str);
    if (!force_override || std::find(truthy_values.begin(), truthy_values.end(), force_override) ==
                               truthy_values.end())
    {
        struct iovec iov_dst = {dst, sizeof(dst)};
        struct iovec iov_src = {src, sizeof(src)};
        ssize_t result = process_vm_readv(getpid(), &iov_dst, 1, &iov_src, 1, 0);
>>>>>>> 6ebe7ddd

/**
 * Initialize the safe copy operation on Linux
 */
inline bool init_safe_copy(int mode)
{
    if (1 == mode) {
        std::cerr << "Using process_vm_readv" << std::endl;
        if (check_process_vm_readv()) {
            std::cerr << "process_vm_readv is available" << std::endl;
            safe_copy = process_vm_readv;
            return true;
        } else {
            std::cerr << "process_vm_readv is not available" << std::endl;
        }
    } else if (2 == mode) {
        // Initialize the TrappedVmReader signal handlers
        std::cerr << "Using TrappedVmReader" << std::endl;
        if (TrappedVmReader::initialize()) {
            std::cerr << "TrappedVmReader initialized" << std::endl;
            safe_copy = trappedvmreader_safe_copy;
            return true;
        } else {
            std::cerr << "TrappedVmReader failed to initialize" << std::endl;
        }
    }

    if (safe_copy != vmreader_safe_copy) {
        // If we're not already using the safe copy, try to initialize it
        std::cerr << "Using VmReader" << std::endl;
        if (read_process_vm_init()) {
            std::cerr << "VmReader initialized" << std::endl;
            safe_copy = vmreader_safe_copy;
            return mode != 0; // Return true IFF user had requested writev
        }
        std::cerr << "VmReader failed to initialize" << std::endl;
    }

    // If we're here, we tried to initialize the safe copy but failed, and the failover failed
    // so we have no safe copy mechanism available
    safe_copy = SAFE_COPY_ERROR;
    return false;
}

/**
 * Initialize the safe copy operation on Linux at static initialization
 * This sets the default behavior, but can be overridden
 */
__attribute__((constructor))
inline void init_safe_copy_static()
{
    init_safe_copy(1); // Try to initialize with the default
}
#else
inline void init_safe_copy(int mode)
{
    // This doesn't do anything, it just provides a symbol so that the caller doesn't have to specialize
    (void)mode;
}
#endif

/**
 * Copy a chunk of memory from a portion of the virtual memory of another
 * process.
 * @param proc_ref_t  the process reference (platform-dependent)
 * @param void *      the remote address
 * @param ssize_t     the number of bytes to read
 * @param void *      the destination buffer, expected to be at least as large
 *                    as the number of bytes to read.
 *
 * @return  zero on success, otherwise non-zero.
 */
static inline int copy_memory(proc_ref_t proc_ref, void* addr, ssize_t len, void* buf)
{
    ssize_t result = -1;

    // Early exit on zero page
    if (reinterpret_cast<uintptr_t>(addr) < 4096)
    {
        return result;
    }

#if defined PL_LINUX
    if (safe_copy == SAFE_COPY_ERROR)
    {
        // No safe copy mechanism available
        return -1;
    }
    struct iovec local[1];
    struct iovec remote[1];

    local[0].iov_base = buf;
    local[0].iov_len = len;
    remote[0].iov_base = addr;
    remote[0].iov_len = len;

    result = safe_copy(proc_ref, local, 1, remote, 1, 0);

#elif defined PL_DARWIN
    kern_return_t kr = mach_vm_read_overwrite(proc_ref, (mach_vm_address_t)addr, len,
                                              (mach_vm_address_t)buf, (mach_vm_size_t*)&result);

    if (kr != KERN_SUCCESS)
        return -1;

#endif

    return len != result;
}

inline pid_t pid = 0;

inline void _set_pid(pid_t _pid)
{
    pid = _pid;
}

// ----------------------------------------------------------------------------
inline bool _set_vm_read_mode(int new_vm_read_mode)
{
    if (new_vm_read_mode < 0)
    {
        PyErr_SetString(PyExc_RuntimeError, "Invalid vm_read_mode");
        return false;
    }

    if (init_safe_copy(new_vm_read_mode))
    {
        vm_read_mode = new_vm_read_mode;
        return true;
    } else {
        // If we failed, but the failover worked, then update the mode as such
        if (safe_copy == vmreader_safe_copy)
        {
            // Set the mode to reflect the failover
            vm_read_mode = 0;
        } else {
            // Error
            PyErr_SetString(PyExc_RuntimeError, "Failed to initialize safe copy interfaces");
            vm_read_mode = -1;
        }
    }

    return false;
}

// ----------------------------------------------------------------------------
static PyObject *
set_vm_read_mode(PyObject *Py_UNUSED(m), PyObject *args)
{
    int new_vm_read_mode;
    if (!PyArg_ParseTuple(args, "i", &new_vm_read_mode))
        return NULL;

    if (!_set_vm_read_mode(new_vm_read_mode))
        return NULL;

    Py_RETURN_NONE;
}<|MERGE_RESOLUTION|>--- conflicted
+++ resolved
@@ -16,7 +16,6 @@
 
 #define PL_LINUX 1
 #if defined PL_LINUX
-<<<<<<< HEAD
 #include <algorithm>
 #include <atomic>
 #include <cstring>
@@ -24,9 +23,6 @@
 #include <memory>
 #include <setjmp.h>
 #include <signal.h>
-=======
-#include <fcntl.h>
->>>>>>> 6ebe7ddd
 #include <sys/mman.h>
 #include <sys/stat.h>
 #include <sys/types.h>
@@ -62,7 +58,6 @@
 
 
 #if defined PL_LINUX
-<<<<<<< HEAD
 #define SAFE_COPY_ERROR ((ssize_t (*)(pid_t, const struct iovec *, unsigned long, const struct iovec *, unsigned long, unsigned long)) -1)
 inline ssize_t (*safe_copy)(pid_t, const struct iovec *, unsigned long, const struct iovec *, unsigned long, unsigned long) = SAFE_COPY_ERROR;
 
@@ -127,10 +122,6 @@
         }
     }
 };
-=======
-inline ssize_t (*safe_copy)(pid_t, const struct iovec*, unsigned long, const struct iovec*,
-                            unsigned long, unsigned long) = process_vm_readv;
->>>>>>> 6ebe7ddd
 
 class VmReader
 {
@@ -206,7 +197,6 @@
     }
 
 public:
-<<<<<<< HEAD
       static VmReader *get_instance()
       {
           if (instance == nullptr)
@@ -226,23 +216,6 @@
           }
           return instance;
       }
-=======
-    static VmReader* get_instance()
-    {
-        if (instance == nullptr)
-        {
-            try
-            {
-                instance = new VmReader(1024 * 1024);  // A megabyte?
-            }
-            catch (std::exception& e)
-            {
-                std::cerr << "Failed to initialize VmReader: " << e.what() << std::endl;
-            }
-        }
-        return instance;
-    }
->>>>>>> 6ebe7ddd
 
     ssize_t safe_copy(pid_t pid, const struct iovec* local_iov, unsigned long liovcnt,
                       const struct iovec* remote_iov, unsigned long riovcnt, unsigned long flags)
@@ -311,15 +284,9 @@
     return !!_;
 }
 
-<<<<<<< HEAD
 inline ssize_t vmreader_safe_copy(pid_t pid,
                              const struct iovec *local_iov, unsigned long liovcnt,
                              const struct iovec *remote_iov, unsigned long riovcnt, unsigned long flags)
-=======
-inline ssize_t vmreader_safe_copy(pid_t pid, const struct iovec* local_iov, unsigned long liovcnt,
-                                  const struct iovec* remote_iov, unsigned long riovcnt,
-                                  unsigned long flags)
->>>>>>> 6ebe7ddd
 {
     auto reader = VmReader::get_instance();
     if (!reader)
@@ -360,22 +327,7 @@
     struct iovec iov_dst = {dst, sizeof(dst)};
     struct iovec iov_src = {src, sizeof(src)};
     return sizeof(src) == process_vm_readv(getpid(), &iov_dst, 1, &iov_src, 1, 0);
-
-<<<<<<< HEAD
-}
-=======
-    // Check to see that process_vm_readv works, unless it's overridden
-    const char force_override_str[] = "ECHION_ALT_VM_READ_FORCE";
-    const std::array<std::string, 6> truthy_values = {"1",  "true",   "yes",
-                                                      "on", "enable", "enabled"};
-    const char* force_override = std::getenv(force_override_str);
-    if (!force_override || std::find(truthy_values.begin(), truthy_values.end(), force_override) ==
-                               truthy_values.end())
-    {
-        struct iovec iov_dst = {dst, sizeof(dst)};
-        struct iovec iov_src = {src, sizeof(src)};
-        ssize_t result = process_vm_readv(getpid(), &iov_dst, 1, &iov_src, 1, 0);
->>>>>>> 6ebe7ddd
+}
 
 /**
  * Initialize the safe copy operation on Linux
