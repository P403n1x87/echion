--- conflicted
+++ resolved
@@ -14,17 +14,6 @@
 #include <echion/config.h>
 
 #if defined PL_LINUX
-<<<<<<< HEAD
-#include <algorithm>
-#include <atomic>
-#include <cstring>
-#include <fcntl.h>
-#include <memory>
-#include <setjmp.h>
-#include <signal.h>
-=======
-#include <fcntl.h>
->>>>>>> 670c342e
 #include <sys/mman.h>
 #include <sys/stat.h>
 #include <sys/types.h>
@@ -60,7 +49,6 @@
 
 
 #if defined PL_LINUX
-<<<<<<< HEAD
 #define SAFE_COPY_ERROR ((ssize_t (*)(pid_t, const struct iovec *, unsigned long, const struct iovec *, unsigned long, unsigned long)) -1)
 inline ssize_t (*safe_copy)(pid_t, const struct iovec *, unsigned long, const struct iovec *, unsigned long, unsigned long) = SAFE_COPY_ERROR;
 
@@ -194,10 +182,6 @@
         }
     }
 };
-=======
-inline ssize_t (*safe_copy)(pid_t, const struct iovec*, unsigned long, const struct iovec*,
-                            unsigned long, unsigned long) = process_vm_readv;
->>>>>>> 670c342e
 
 class VmReader
 {
@@ -272,7 +256,6 @@
     {
         if (instance == nullptr)
         {
-<<<<<<< HEAD
             static std::once_flag init_flag;
             std::call_once(init_flag, []() {
                 // Nothing to do on failure here since instance is already null
@@ -284,16 +267,6 @@
                     // pass
                 }
             });
-=======
-            try
-            {
-                instance = new VmReader(1024 * 1024);  // A megabyte?
-            }
-            catch (std::exception& e)
-            {
-                std::cerr << "Failed to initialize VmReader: " << e.what() << std::endl;
-            }
->>>>>>> 670c342e
         }
         return instance;
     }
@@ -364,15 +337,9 @@
     return !!_;
 }
 
-<<<<<<< HEAD
-inline ssize_t vmreader_safe_copy(pid_t pid,
-                             const struct iovec *local_iov, unsigned long liovcnt,
-                             const struct iovec *remote_iov, unsigned long riovcnt, unsigned long flags)
-=======
 inline ssize_t vmreader_safe_copy(pid_t pid, const struct iovec* local_iov, unsigned long liovcnt,
                                   const struct iovec* remote_iov, unsigned long riovcnt,
                                   unsigned long flags)
->>>>>>> 670c342e
 {
     auto reader = VmReader::get_instance();
     if (!reader)
@@ -414,21 +381,7 @@
     struct iovec iov_src = {src, sizeof(src)};
     return sizeof(src) == process_vm_readv(getpid(), &iov_dst, 1, &iov_src, 1, 0);
 
-<<<<<<< HEAD
-}
-=======
-    // Check to see that process_vm_readv works, unless it's overridden
-    const char force_override_str[] = "ECHION_ALT_VM_READ_FORCE";
-    const std::array<std::string, 6> truthy_values = {"1",  "true",   "yes",
-                                                      "on", "enable", "enabled"};
-    const char* force_override = std::getenv(force_override_str);
-    if (!force_override || std::find(truthy_values.begin(), truthy_values.end(), force_override) ==
-                               truthy_values.end())
-    {
-        struct iovec iov_dst = {dst, sizeof(dst)};
-        struct iovec iov_src = {src, sizeof(src)};
-        ssize_t result = process_vm_readv(getpid(), &iov_dst, 1, &iov_src, 1, 0);
->>>>>>> 670c342e
+}
 
 /**
  * Initialize the safe copy operation on Linux
