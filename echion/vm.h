--- conflicted
+++ resolved
@@ -4,17 +4,6 @@
 
 #pragma once
 
-<<<<<<< HEAD
-#include <iostream>
-#include <array>
-#include <string>
-#include <stdexcept>
-#include <cstdlib>
-
-#if defined PL_LINUX
-#include <algorithm>
-#include <sys/uio.h>
-=======
 #include <array>
 #include <cstdlib>
 #include <iostream>
@@ -27,7 +16,6 @@
 #include <memory>
 #include <sys/mman.h>
 #include <sys/stat.h>
->>>>>>> 844f50dd
 #include <sys/types.h>
 #include <sys/uio.h>
 #include <unistd.h>
@@ -65,130 +53,6 @@
 #if defined PL_LINUX
 ssize_t (*safe_copy)(pid_t, const struct iovec *, unsigned long, const struct iovec *, unsigned long, unsigned long) = process_vm_readv;
 
-<<<<<<< HEAD
-class VmReader {
-  void *buffer;
-  size_t sz;
-  int fd{-1};
-  inline static VmReader *instance{nullptr};  // Prevents having to set this in implementation
-
-  void* init(size_t new_sz) {
-    // Makes a temporary file and ftruncates it to the specified size
-    std::array<std::string, 3> tmp_dirs= {"/dev/shm", "/tmp", "/var/tmp"};
-    std::string tmp_suffix = "/echion-XXXXXX";
-    void* ret = nullptr;
-
-    for (auto &tmp_dir : tmp_dirs) {
-      // Reset the file descriptor, just in case
-      close(fd);
-      fd = -1;
-
-      // Create the temporary file
-      std::string tmpfile = tmp_dir + tmp_suffix;
-      fd = mkstemp(tmpfile.data());
-      if (fd == -1)
-        continue;
-
-      // Unlink might fail if delete is blocked on the VFS, but currently no action is taken
-      unlink(tmpfile.data());
-
-      // Make sure we have enough size
-      if (ftruncate(fd, new_sz) == -1) {
-        continue;
-      }
-
-      // Map the file
-      ret = mmap(NULL, new_sz, PROT_READ | PROT_WRITE, MAP_PRIVATE, fd, 0);
-      if (ret == MAP_FAILED) {
-        ret = nullptr;
-        continue;
-      }
-
-      // Successful.  Break.
-      sz = new_sz;
-      break;
-    }
-
-    return ret;
-  }
-
-  VmReader(size_t _sz) : sz{_sz} {
-    buffer = init(sz);
-    if (!buffer) {
-      throw std::runtime_error("Failed to initialize VmReader");
-    }
-    instance = this;
-  }
-
-
-public:
-  static VmReader *get_instance() {
-    if (instance == nullptr) {
-      try {
-        instance = new VmReader(1024 * 1024); // A megabyte?
-      } catch (std::exception &e) {
-        std::cerr << "Failed to initialize VmReader: " << e.what() << std::endl;
-      }
-    }
-    return instance;
-  }
-
-  ssize_t safe_copy(pid_t pid,
-                    const struct iovec *local_iov, unsigned long liovcnt,
-                    const struct iovec *remote_iov, unsigned long riovcnt, unsigned long flags) {
-    (void)pid;
-    (void)flags;
-    if (liovcnt != 1 || riovcnt != 1) {
-      // Unsupported
-      return 0;
-    }
-
-    // Check to see if we need to resize the buffer
-    if (remote_iov[0].iov_len > sz) {
-      if (ftruncate(fd, remote_iov[0].iov_len) == -1) {
-        return 0;
-      } else {
-        void *tmp = mremap(buffer, sz, remote_iov[0].iov_len, MREMAP_MAYMOVE);
-        if (tmp == MAP_FAILED) {
-          return 0;
-        }
-        buffer = tmp; // no need to munmap
-        sz = remote_iov[0].iov_len;
-      }
-    }
-
-    ssize_t ret = pwritev(fd, remote_iov, riovcnt, 0);
-    if (ret == -1) {
-      return ret;
-    }
-
-    // Copy the data from the buffer to the remote process
-    memcpy(local_iov[0].iov_base, buffer, local_iov[0].iov_len);
-    return ret;
-  }
-
-  ~VmReader() {
-    munmap(buffer, sz);
-    instance = nullptr;
-  }
-};
-
-/**
-  * Initialize the safe copy operation on Linux
-  */
-bool read_process_vm_init() {
-  VmReader *_ = VmReader::get_instance();
-  return !!_;
-}
-
-ssize_t vmreader_safe_copy(pid_t pid,
-                       const struct iovec *local_iov, unsigned long liovcnt,
-                       const struct iovec *remote_iov, unsigned long riovcnt, unsigned long flags) {
-  auto reader = VmReader::get_instance();
-  if (!reader)
-    return 0;
-  return reader->safe_copy(pid, local_iov, liovcnt, remote_iov, riovcnt, flags);
-=======
 class VmReader
 {
     void *buffer{nullptr};
@@ -340,7 +204,6 @@
     if (!reader)
         return 0;
     return reader->safe_copy(pid, local_iov, liovcnt, remote_iov, riovcnt, flags);
->>>>>>> 844f50dd
 }
 
 /**
@@ -348,40 +211,6 @@
  *
  * This occurs at static init
  */
-<<<<<<< HEAD
-__attribute__((constructor)) void init_safe_copy() {
-  char src[128];
-  char dst[128];
-  for (size_t i = 0; i < 128; i++) {
-    src[i] = 0x41;
-    dst[i] = ~0x42;
-  }
-
-  // Check to see that process_vm_readv works, unless it's overridden
-  const char force_override_str[] = "ECHION_ALT_VM_READ_FORCE";
-  const std::array<std::string, 6> truthy_values = {"1", "true", "yes", "on", "enable", "enabled"};
-  const char* force_override = std::getenv(force_override_str);
-  if (!force_override || std::find(truthy_values.begin(), truthy_values.end(), force_override) == truthy_values.end()) {
-    struct iovec iov_dst = {dst, sizeof(dst)};
-    struct iovec iov_src = {src, sizeof(src)};
-    ssize_t result = process_vm_readv(getpid(), &iov_dst, 1, &iov_src, 1, 0);
-
-    // If we succeed, then use process_vm_readv
-    if (result == sizeof(src)) {
-      safe_copy = process_vm_readv;
-      return;
-    }
-  }
-
-  // Else, we have to setup the writev method
-  if (!read_process_vm_init()) {
-    std::cerr << "Failed to initialize all safe copy interfaces" << std::endl;
-    failed_safe_copy = true;
-    return;
-  }
-
-  safe_copy = vmreader_safe_copy;
-=======
 __attribute__((constructor)) void init_safe_copy()
 {
     char src[128];
@@ -421,7 +250,6 @@
     }
 
     safe_copy = vmreader_safe_copy;
->>>>>>> 844f50dd
 }
 #endif
 
@@ -441,12 +269,8 @@
     ssize_t result = -1;
 
     // Early exit on zero page
-<<<<<<< HEAD
-    if (reinterpret_cast<uintptr_t>(addr) < 4096) {
-=======
     if (reinterpret_cast<uintptr_t>(addr) < 4096)
     {
->>>>>>> 844f50dd
         return result;
     }
 
