// This file is part of "echion" which is released under MIT.
//
// Copyright (c) 2023 Gabriele N. Tornetta <phoenix1987@gmail.com>.

#pragma once

#define PY_SSIZE_T_CLEAN
#include <Python.h>

#include <iostream>

#include <signal.h>

// Sampling interval
static unsigned int interval = 1000;

// CPU Time mode
static int cpu = 0;

<<<<<<< HEAD
=======
// Memory events
static int memory = 0;

>>>>>>> f1ce747d
// Native stack sampling
static int native = 0;

// Where mode
static int where = 0;

// Pipe name (where mode IPC)
static std::string pipe_name;

// ----------------------------------------------------------------------------
void _set_interval(unsigned int new_interval) {
    interval = new_interval;
}

static PyObject *
set_interval(PyObject *Py_UNUSED(m), PyObject *args)
{
    unsigned int new_interval;
    if (!PyArg_ParseTuple(args, "I", &new_interval))
        return NULL;

    _set_interval(new_interval);

    Py_RETURN_NONE;
}

// ----------------------------------------------------------------------------
void _set_cpu(int new_cpu) {
    cpu = new_cpu;
}

static PyObject *
set_cpu(PyObject *Py_UNUSED(m), PyObject *args)
{
    int new_cpu;
    if (!PyArg_ParseTuple(args, "p", &new_cpu))
        return NULL;

    _set_cpu(new_cpu);

    Py_RETURN_NONE;
}

// ----------------------------------------------------------------------------
static PyObject *
set_memory(PyObject *Py_UNUSED(m), PyObject *args)
{
    int new_memory;
    if (!PyArg_ParseTuple(args, "p", &new_memory))
        return NULL;

    memory = new_memory;

    Py_RETURN_NONE;
}

// ----------------------------------------------------------------------------
static PyObject *
set_native(PyObject *Py_UNUSED(m), PyObject *args)
{
#ifndef UNWIND_NATIVE_DISABLE
    int new_native;
    if (!PyArg_ParseTuple(args, "p", &new_native))
        return NULL;

    native = new_native;

#endif
    Py_RETURN_NONE;
}

// ----------------------------------------------------------------------------
static PyObject *
set_where(PyObject *Py_UNUSED(m), PyObject *args)
{
    int value;
    if (!PyArg_ParseTuple(args, "p", &value))
        return NULL;

    where = value;

    Py_RETURN_NONE;
}

// ----------------------------------------------------------------------------
static PyObject *
set_pipe_name(PyObject *Py_UNUSED(m), PyObject *args)
{
    const char *name;
    if (!PyArg_ParseTuple(args, "s", &name))
        return NULL;

    pipe_name = name;

    Py_RETURN_NONE;
}<|MERGE_RESOLUTION|>--- conflicted
+++ resolved
@@ -17,12 +17,9 @@
 // CPU Time mode
 static int cpu = 0;
 
-<<<<<<< HEAD
-=======
 // Memory events
 static int memory = 0;
 
->>>>>>> f1ce747d
 // Native stack sampling
 static int native = 0;
 
