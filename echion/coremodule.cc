--- conflicted
+++ resolved
@@ -411,11 +411,7 @@
     {"set_native", set_native, METH_VARARGS, "Set whether to sample the native stacks"},
     {"set_where", set_where, METH_VARARGS, "Set whether to use where mode"},
     {"set_pipe_name", set_pipe_name, METH_VARARGS, "Set the pipe name"},
-<<<<<<< HEAD
-    {"set_max_fds", set_max_fds, METH_VARARGS, "Set the maximum number of file descriptors to use"},
     {"set_vm_read_mode", set_vm_read_mode, METH_VARARGS, "Set the virtual memory read mode"},
-=======
->>>>>>> 6ebe7ddd
     {NULL, NULL, 0, NULL} /* Sentinel */
 };
 
