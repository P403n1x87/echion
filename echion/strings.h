// This file is part of "echion" which is released under MIT.
//
// Copyright (c) 2023 Gabriele N. Tornetta <phoenix1987@gmail.com>.

#pragma once

#define PY_SSIZE_T_CLEAN
#include <Python.h>
#include <unicodeobject.h>
#if PY_VERSION_HEX >= 0x030c0000
#include <internal/pycore_long.h>
#endif

#include <cstdint>
#include <exception>
#include <string>

#include <echion/vm.h>

class StringError : public std::exception
{
    const char *what() const noexcept override
    {
        return "StringError";
    }
};

class LongError : public std::exception
{
    const char *what() const noexcept override
    {
        return "LongError";
    }
};

// ----------------------------------------------------------------------------
static std::unique_ptr<unsigned char[]>
pybytes_to_bytes_and_size(PyObject *bytes_addr, Py_ssize_t *size)
{
    PyBytesObject bytes;

    if (copy_type(bytes_addr, bytes))
        return nullptr;

    *size = bytes.ob_base.ob_size;
    if (*size < 0 || *size > (1 << 20))
        return nullptr;

    auto data = std::make_unique<unsigned char[]>(*size);
    if (copy_generic(((char *)bytes_addr) + offsetof(PyBytesObject, ob_sval), data.get(), *size))
        return nullptr;

    return data;
}

// ----------------------------------------------------------------------------
static std::string
pyunicode_to_utf8(PyObject *str_addr)
{
    PyUnicodeObject str;
    if (copy_type(str_addr, str))
        throw StringError();

    PyASCIIObject &ascii = str._base._base;

    if (ascii.state.kind != 1)
        throw StringError();

    const char *data = ascii.state.compact ? (const char *)(((uint8_t *)str_addr) + sizeof(ascii)) : (const char *)str._base.utf8;
    if (data == NULL)
        throw StringError();

    Py_ssize_t size = ascii.state.compact ? ascii.length : str._base.utf8_length;
    if (size < 0 || size > 1024)
        throw StringError();

    auto dest = std::string(size, '\0');
    if (copy_generic(data, dest.c_str(), size))
        throw StringError();

    return dest;
}


// ----------------------------------------------------------------------------
#if PY_VERSION_HEX >= 0x030c0000

static long long
pylong_to_llong(PyObject *long_addr)
{
  // Only used to extract a task-id on Python 3.12, omits overflow checks
  PyLongObject long_obj;
  long long ret = 0;

  if (copy_type(long_addr, long_obj))
    throw LongError();

  if (!PyLong_CheckExact(&long_obj))
    throw LongError();

  if (_PyLong_IsCompact(&long_obj)) {
    ret = (long long)_PyLong_CompactValue(&long_obj);
  } else {
    // If we're here, then we need to iterate over the digits
    // We might overflow, but we don't care for now
    int sign = _PyLong_NonCompactSign(&long_obj);
    Py_ssize_t i = _PyLong_DigitCount(&long_obj);
    while (--i >= 0) {
      ret <<= PyLong_SHIFT;
      ret |= long_obj.long_value.ob_digit[i];
    }
    ret *= sign;
  }
}
#endif


// ----------------------------------------------------------------------------

class StringTable : public std::unordered_map<uintptr_t, std::string>
{
public:
    using Key = uintptr_t;

    class Error : public std::exception
    {
    };

    class LookupError : public Error
    {
    };

    static constexpr Key INVALID = 1;
    static constexpr Key UNKNOWN = 2;

    // Python string object
    inline Key key(PyObject *s)
    {
        auto k = (Key)s;

        if (this->find(k) == this->end())
        {
            try
            {
#if PY_VERSION_HEX >= 0x030c0000
                // The task name might hold a PyLong for deferred task name formatting.
                std::string str = "Task-";
                try
                {
                    str += std::to_string(pylong_to_llong(s));
                }
                catch (LongError &)
                {
                    str = pyunicode_to_utf8(s);
                }
#else
                std::string str = pyunicode_to_utf8(s);
#endif
                this->emplace(k, str);
                mojo.string(k, str);
            }
            catch (StringError &)
            {
                throw Error();
            }
        }

        return k;
    };

<<<<<<< HEAD
#ifndef UNWIND_NATIVE_DISABLE
=======
    // Python string object
    inline Key key_unsafe(PyObject *s)
    {
        auto k = (Key)s;

        if (this->find(k) == this->end())
        {
#if PY_VERSION_HEX >= 0x030c0000
            // The task name might hold a PyLong for deferred task name formatting.
            auto str = (PyLong_CheckExact(s))
                           ? "Task-" + std::to_string(PyLong_AsLong(s))
                           : std::string(PyUnicode_AsUTF8(s));
#else
            auto str = std::string(PyUnicode_AsUTF8(s));
#endif
            this->emplace(k, str);
            mojo.string(k, str);
        }

        return k;
    };

>>>>>>> f1ce747d
    // Native filename by program counter
    inline Key key(unw_word_t pc)
    {
        auto k = (Key)pc;

        if (this->find(k) == this->end())
        {
            try
            {
                char buffer[32] = {0};
                std::snprintf(buffer, 32, "native@%p", (void *)k);
                this->emplace(k, buffer);
                mojo.string(k, buffer);
            }
            catch (StringError &)
            {
                throw Error();
            }
        }

        return k;
    }

    // Native scope name by unwinding cursor
    inline Key key(unw_cursor_t &cursor)
    {
        unw_proc_info_t pi;
        if ((unw_get_proc_info(&cursor, &pi)))
            throw Error();

        auto k = (Key)pi.start_ip;

        if (this->find(k) == this->end())
        {
            unw_word_t offset; // Ignored. All the information is in the PC anyway.
            char sym[256];
            if (unw_get_proc_name(&cursor, sym, sizeof(sym), &offset))
                throw Error();

            char *name = sym;

            // Try to demangle C++ names
            char *demangled = NULL;
            if (name[0] == '_' && name[1] == 'Z')
            {
                int status;
                demangled = abi::__cxa_demangle(name, NULL, NULL, &status);
                if (status == 0)
                    name = demangled;
            }

            this->emplace(k, name);
            mojo.string(k, name);

            if (demangled)
                std::free(demangled);
        }

        return k;
    }
#endif

    inline std::string &lookup(Key key)
    {
        auto it = this->find(key);
        if (it == this->end())
            throw LookupError();

        return it->second;
    };

    StringTable() : std::unordered_map<uintptr_t, std::string>()
    {
        this->emplace(0, "");
        this->emplace(INVALID, "<invalid>");
        this->emplace(UNKNOWN, "<unknown>");
    };
};

// We make this a reference to a heap-allocated object so that we can avoid
// the destruction on exit. We are in charge of cleaning up the object. Note
// that the object will leak, but this is not a problem.
static StringTable &string_table = *(new StringTable());<|MERGE_RESOLUTION|>--- conflicted
+++ resolved
@@ -168,9 +168,6 @@
         return k;
     };
 
-<<<<<<< HEAD
-#ifndef UNWIND_NATIVE_DISABLE
-=======
     // Python string object
     inline Key key_unsafe(PyObject *s)
     {
@@ -193,7 +190,7 @@
         return k;
     };
 
->>>>>>> f1ce747d
+#ifndef UNWIND_NATIVE_DISABLE
     // Native filename by program counter
     inline Key key(unw_word_t pc)
     {
