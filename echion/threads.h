--- conflicted
+++ resolved
@@ -44,9 +44,6 @@
 
 void ThreadInfo::update_cpu_time()
 {
-<<<<<<< HEAD
-  return;
-=======
 #if defined PL_LINUX
     struct timespec ts;
     if (clock_gettime(cpu_clock_id, &ts))
@@ -63,29 +60,7 @@
 
     this->cpu_time = TV_TO_MICROSECOND(info.user_time) + TV_TO_MICROSECOND(info.system_time);
 #endif
->>>>>>> 89f26b88
 }
-//#if defined PL_LINUX
-//    clockid_t cid;
-//    if (pthread_getcpuclockid((pthread_t)this->thread_id, &cid))
-//        return;
-//
-//    struct timespec ts;
-//    if (clock_gettime(cid, &ts))
-//        return;
-//
-//    this->cpu_time = TS_TO_MICROSECOND(ts);
-//#elif defined PL_DARWIN
-//    thread_basic_info_data_t info;
-//    mach_msg_type_number_t count = THREAD_BASIC_INFO_COUNT;
-//    kern_return_t kr = thread_info((thread_act_t)this->mach_port, THREAD_BASIC_INFO, (thread_info_t)&info, &count);
-//
-//    if (kr != KERN_SUCCESS || (info.flags & TH_FLAGS_IDLE))
-//        return;
-//
-//    this->cpu_time = TV_TO_MICROSECOND(info.user_time) + TV_TO_MICROSECOND(info.system_time);
-//#endif
-//}
 
 bool ThreadInfo::is_running()
 {
