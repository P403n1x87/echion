--- conflicted
+++ resolved
@@ -28,9 +28,6 @@
 #include <echion/tasks.h>
 #include <echion/timing.h>
 
-<<<<<<< HEAD
-=======
-
 #if defined PL_LINUX
 #include <atomic>
 
@@ -93,7 +90,6 @@
 }
 #endif
 
->>>>>>> 670c342e
 class ThreadInfo
 {
 public:
@@ -133,18 +129,6 @@
         : thread_id(thread_id), native_id(native_id), name(name)
     {
 #if defined PL_LINUX
-<<<<<<< HEAD
-=======
-        try
-        {
-            stat_fd = std::make_unique<FileD8r>(open_proc_stat(native_id));
-        }
-        catch (FileD8r::Error&)
-        {
-            stat_fd = nullptr;
-        }
-
->>>>>>> 670c342e
         pthread_getcpuclockid((pthread_t)thread_id, &cpu_clock_id);
 #elif defined PL_DARWIN
         mach_port = pthread_mach_thread_np((pthread_t)thread_id);
@@ -182,25 +166,10 @@
 #if defined PL_LINUX
     struct timespec ts1, ts2;
 
-<<<<<<< HEAD
     // Get two back-to-back times
     if (clock_gettime(cpu_clock_id, &ts1) != 0)
         return false;
     if (clock_gettime(cpu_clock_id, &ts2) != 0)
-=======
-    auto result = pread(fd, buffer, sizeof(buffer), 0);
-
-    if (stat_fd == nullptr)
-        close(fd);
-
-    if (result <= 0)
-    {
-        return false;
-    }
-
-    char* p = strchr(buffer, ')');
-    if (p == NULL)
->>>>>>> 670c342e
         return false;
 
     // If the CPU time has advanced, the thread is running
