--- conflicted
+++ resolved
@@ -337,12 +337,9 @@
     // Asyncio tasks
     if (current_tasks.empty())
     {
-<<<<<<< HEAD
-=======
         // Print the PID and thread name
         mojo.stack(pid, iid, name);
 
->>>>>>> f1ce747d
         // Print the stack
         if (native)
         {
@@ -351,27 +348,21 @@
         }
         else
             python_stack.render();
-<<<<<<< HEAD
-=======
 
         // Print the metric
         mojo.metric_time(delta);
->>>>>>> f1ce747d
     }
     else
     {
         for (auto &task_stack : current_tasks)
         {
-<<<<<<< HEAD
             try {
                 auto &task_name = string_table.lookup(task_stack->front().get().name);
                 Renderer::get().render_task_begin(task_name);
             } catch (StringTable::Error &) {
                 Renderer::get().render_task_begin("[Unknown]");
             }
-=======
             mojo.stack(pid, iid, name);
->>>>>>> f1ce747d
 
             if (native)
             {
@@ -383,12 +374,9 @@
             else
                 task_stack->render();
 
-<<<<<<< HEAD
             // Hide for now, since we don't have good task rendering
             //Renderer::get().render_cpu_time(delta);
-=======
             mojo.metric_time(delta);
->>>>>>> f1ce747d
         }
 
         current_tasks.clear();
