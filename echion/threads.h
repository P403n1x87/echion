// This file is part of "echion" which is released under MIT.
//
// Copyright (c) 2023 Gabriele N. Tornetta <phoenix1987@gmail.com>.

#pragma once

#include <Python.h>
#define Py_BUILD_CORE

#if PY_VERSION_HEX >= 0x030e0000
#include <internal/pycore_tstate.h> // For _PyThreadStateImpl
#endif

#include <algorithm>
#include <cstdint>
#include <functional>
#include <mutex>
#include <unordered_map>

#if defined PL_LINUX
#include <time.h>
#elif defined PL_DARWIN
#include <mach/clock.h>
#include <mach/mach.h>
#endif

#include <echion/errors.h>
#include <echion/greenlets.h>
#include <echion/interp.h>
#include <echion/render.h>
#include <echion/stacks.h>
#include <echion/tasks.h>
#include <echion/timing.h>

#if PY_VERSION_HEX >= 0x030e0000
// Note: _PythreadStateImpl was introduced in Python 3.13. Every PyThreadState
// is actually allocated as a _PyThreadStateImpl.
// Python 3.14+: Use _PyThreadStateImpl to access asyncio_tasks_head directly
using ThreadStateType = _PyThreadStateImpl;
#else
// Pre-Python 3.14: Use PyThreadState (no asyncio_tasks_head field)
using ThreadStateType = PyThreadState;
#endif

class ThreadInfo
{
  public:
    using Ptr = std::unique_ptr<ThreadInfo>;

    uintptr_t thread_id;
    unsigned long native_id;

    std::string name;

#if defined PL_LINUX
    clockid_t cpu_clock_id;
#elif defined PL_DARWIN
    mach_port_t mach_port;
#endif
    microsecond_t cpu_time;

    uintptr_t asyncio_loop = 0;

    [[nodiscard]] Result<void> update_cpu_time();
    bool is_running();

    [[nodiscard]] Result<void> sample(int64_t, ThreadStateType*, microsecond_t);
    void unwind(ThreadStateType*);

    // ------------------------------------------------------------------------
#if defined PL_LINUX
    ThreadInfo(uintptr_t thread_id, unsigned long native_id, const char* name, clockid_t cpu_clock_id)
      : thread_id(thread_id)
      , native_id(native_id)
      , name(name)
      , cpu_clock_id(cpu_clock_id)
    {
    }
#elif defined PL_DARWIN
    ThreadInfo(uintptr_t thread_id, unsigned long native_id, const char* name, mach_port_t mach_port)
      : thread_id(thread_id)
      , native_id(native_id)
      , name(name)
      , mach_port(mach_port)
    {
    }
#endif

    [[nodiscard]] static Result<std::unique_ptr<ThreadInfo>> create(uintptr_t thread_id,
                                                                    unsigned long native_id,
                                                                    const char* name)
    {
#if defined PL_LINUX
        clockid_t cpu_clock_id;
        if (pthread_getcpuclockid(static_cast<pthread_t>(thread_id), &cpu_clock_id)) {
            return ErrorKind::ThreadInfoError;
        }

        auto result = std::make_unique<ThreadInfo>(thread_id, native_id, name, cpu_clock_id);
#elif defined PL_DARWIN
        mach_port_t mach_port;
        // pthread_mach_thread_np does not return a status code; the behaviour is undefined
        // if thread_id is invalid.
        mach_port = pthread_mach_thread_np((pthread_t)thread_id);

        auto result = std::make_unique<ThreadInfo>(thread_id, native_id, name, mach_port);
#endif

        auto update_cpu_time_success = result->update_cpu_time();
        if (!update_cpu_time_success) {
            return ErrorKind::ThreadInfoError;
        }

        return result;
    };

  private:
    [[nodiscard]] Result<void> unwind_tasks(ThreadStateType*);
    void unwind_greenlets(PyThreadState*, unsigned long);
};

inline Result<void>
ThreadInfo::update_cpu_time()
{
#if defined PL_LINUX
    struct timespec ts;
    if (clock_gettime(cpu_clock_id, &ts)) {
        // If the clock is invalid, we skip updating the CPU time.
        // This can happen if we try to compute CPU time for a thread that has exited.
        if (errno == EINVAL) {
            return Result<void>::ok();
        }

        return ErrorKind::CpuTimeError;
    }

    this->cpu_time = TS_TO_MICROSECOND(ts);
#elif defined PL_DARWIN
    thread_basic_info_data_t info;
    mach_msg_type_number_t count = THREAD_BASIC_INFO_COUNT;
    kern_return_t kr = thread_info((thread_act_t)this->mach_port, THREAD_BASIC_INFO, (thread_info_t)&info, &count);

    if (kr != KERN_SUCCESS) {
        // If the thread is invalid, we skip updating the CPU time.
        // This can happen if we try to compute CPU time for a thread that has exited.
        if (kr == KERN_INVALID_ARGUMENT) {
            return Result<void>::ok();
        }

        return ErrorKind::CpuTimeError;
    }

    if (info.flags & TH_FLAGS_IDLE) {
        return Result<void>::ok();
    }

    this->cpu_time = TV_TO_MICROSECOND(info.user_time) + TV_TO_MICROSECOND(info.system_time);
#endif

    return Result<void>::ok();
}

inline bool
ThreadInfo::is_running()
{
#if defined PL_LINUX
    struct timespec ts1, ts2;

    // Get two back-to-back times
    if (clock_gettime(cpu_clock_id, &ts1) != 0)
        return false;
    if (clock_gettime(cpu_clock_id, &ts2) != 0)
        return false;

    // If the CPU time has advanced, the thread is running
    return (ts1.tv_sec != ts2.tv_sec || ts1.tv_nsec != ts2.tv_nsec);

#elif defined PL_DARWIN
    thread_basic_info_data_t info;
    mach_msg_type_number_t count = THREAD_BASIC_INFO_COUNT;
    kern_return_t kr = thread_info((thread_act_t)this->mach_port, THREAD_BASIC_INFO, (thread_info_t)&info, &count);

    if (kr != KERN_SUCCESS)
        return false;

    return info.run_state == TH_STATE_RUNNING;

#endif
}

// ----------------------------------------------------------------------------

// We make this a reference to a heap-allocated object so that we can avoid
// the destruction on exit. We are in charge of cleaning up the object. Note
// that the object will leak, but this is not a problem.
inline std::unordered_map<uintptr_t, ThreadInfo::Ptr>& thread_info_map =
  *(new std::unordered_map<uintptr_t, ThreadInfo::Ptr>()); // indexed by thread_id

inline std::mutex thread_info_map_lock;

// ----------------------------------------------------------------------------
inline void
ThreadInfo::unwind(ThreadStateType* tstate_ptr)
{
    PyThreadState* tstate = reinterpret_cast<PyThreadState*>(tstate_ptr);

    unwind_python_stack(tstate);
    if (asyncio_loop) {
        // unwind_tasks returns a [[nodiscard]] Result<void>.
        // We cast it to void to ignore failures.
        (void)unwind_tasks(tstate_ptr);
    }

    // We make the assumption that gevent and asyncio are not mixed
    // together to keep the logic here simple. We can always revisit this
    // should there be a substantial demand for it.
    unwind_greenlets(tstate, native_id);
}

// ----------------------------------------------------------------------------
inline Result<void>
ThreadInfo::unwind_tasks(ThreadStateType* tstate_ptr)
{
    std::vector<TaskInfo::Ref> leaf_tasks;
    std::unordered_set<PyObject*> parent_tasks;
<<<<<<< HEAD
    std::unordered_map<PyObject*, TaskInfo::Ref> waitee_map; // Indexed by task origin
    std::unordered_map<PyObject*, TaskInfo::Ref> origin_map; // Indexed by task origin
=======
    std::unordered_map<PyObject*, TaskInfo::Ref> waitee_map;  // Indexed by task origin
    std::unordered_map<PyObject*, TaskInfo::Ref> origin_map;  // Indexed by task origin
>>>>>>> a98f7bec
    static std::unordered_set<PyObject*> previous_task_objects;

    auto maybe_all_tasks = get_all_tasks(reinterpret_cast<PyObject*>(asyncio_loop), tstate_ptr);
    if (!maybe_all_tasks) {
        return ErrorKind::TaskInfoError;
    }

    auto all_tasks = std::move(*maybe_all_tasks);
    {
        std::lock_guard<std::mutex> lock(task_link_map_lock);

        // Clean up the task_link_map. Remove entries associated to tasks that
        // no longer exist.
        std::unordered_set<PyObject*> all_task_origins;
        std::transform(all_tasks.cbegin(),
                       all_tasks.cend(),
                       std::inserter(all_task_origins, all_task_origins.begin()),
                       [](const TaskInfo::Ptr& task) { return task->origin; });

        std::vector<PyObject*> to_remove;
        for (auto kv : task_link_map) {
            if (all_task_origins.find(kv.first) == all_task_origins.end())
                to_remove.push_back(kv.first);
        }
        for (auto key : to_remove) {
            // Only remove the link if the Child Task previously existed; otherwise it's a Task that
            // has just been created and that wasn't in all_tasks when we took the snapshot.
            if (previous_task_objects.find(key) != previous_task_objects.end()) {
                task_link_map.erase(key);
            }
        }

        // Determine the parent tasks from the gather links.
        std::transform(task_link_map.cbegin(),
                       task_link_map.cend(),
                       std::inserter(parent_tasks, parent_tasks.begin()),
                       [](const std::pair<PyObject*, PyObject*>& kv) { return kv.second; });

        // Copy all Task object pointers into previous_task_objects
        previous_task_objects.clear();
        for (const auto& task : all_tasks) {
            previous_task_objects.insert(task->origin);
        }
    }

    for (auto& task : all_tasks) {
        origin_map.emplace(task->origin, std::ref(*task));

        // task->waiter is only set if task_fut_waiter points to another Task
        // If task_fut_waiter points to a Future/Coroutine, waiter will be nullptr
        if (task->waiter != nullptr) {
            waitee_map.emplace(task->waiter->origin, std::ref(*task));
        } else if (parent_tasks.find(task->origin) == parent_tasks.end()) {
            leaf_tasks.push_back(std::ref(*task));
        }
    }

    for (auto& leaf_task : leaf_tasks) {
        auto stack_info = std::make_unique<StackInfo>(leaf_task.get().name, leaf_task.get().is_on_cpu);
        auto& stack = stack_info->stack;
        for (auto current_task = leaf_task;;) {
            auto& task = current_task.get();

            size_t stack_size = task.unwind(stack);

            if (task.is_on_cpu) {
                // Undo the stack unwinding
                // TODO[perf]: not super-efficient :(
                for (size_t i = 0; i < stack_size; i++)
                    stack.pop_back();

                // Instead we get part of the thread stack
                FrameStack temp_stack;
                size_t nframes = (python_stack.size() > stack_size) ? python_stack.size() - stack_size : 0;
                for (size_t i = 0; i < nframes; i++) {
                    auto python_frame = python_stack.front();
                    temp_stack.push_front(python_frame);
                    python_stack.pop_front();
                }
                while (!temp_stack.empty()) {
                    stack.push_front(temp_stack.front());
                    temp_stack.pop_front();
                }
            }

            // Add the task name frame
            stack.push_back(Frame::get(task.name));

            // Get the next task in the chain
            PyObject* task_origin = task.origin;
            if (waitee_map.find(task_origin) != waitee_map.end()) {
                current_task = waitee_map.find(task_origin)->second;
                continue;
            }

            {
                // Check for, e.g., gather links
                std::lock_guard<std::mutex> lock(task_link_map_lock);

                if (task_link_map.find(task_origin) != task_link_map.end() &&
                    origin_map.find(task_link_map[task_origin]) != origin_map.end()) {
                    current_task = origin_map.find(task_link_map[task_origin])->second;
                    continue;
                }
            }

            break;
        }

        // Finish off with the remaining thread stack
        for (auto p = python_stack.begin(); p != python_stack.end(); p++)
            stack.push_back(*p);

        current_tasks.push_back(std::move(stack_info));
    }

    return Result<void>::ok();
}

// ----------------------------------------------------------------------------
inline void
ThreadInfo::unwind_greenlets(PyThreadState* tstate, unsigned long cur_native_id)
{
    const std::lock_guard<std::mutex> guard(greenlet_info_map_lock);

    if (greenlet_thread_map.find(cur_native_id) == greenlet_thread_map.end())
        return;

    std::unordered_set<GreenletInfo::ID> parent_greenlets;

    // Collect all parent greenlets
    std::transform(greenlet_parent_map.cbegin(),
                   greenlet_parent_map.cend(),
                   std::inserter(parent_greenlets, parent_greenlets.begin()),
                   [](const std::pair<GreenletInfo::ID, GreenletInfo::ID>& kv) { return kv.second; });

    // Unwind the leaf greenlets
    for (auto& greenlet_info : greenlet_info_map) {
        auto greenlet_id = greenlet_info.first;
        auto& greenlet = greenlet_info.second;

        if (parent_greenlets.find(greenlet_id) != parent_greenlets.end())
            continue;

        auto frame = greenlet->frame;
        if (frame == FRAME_NOT_SET) {
            // The greenlet has not been started yet or has finished
            continue;
        }

        bool on_cpu = frame == Py_None;

        auto stack_info = std::make_unique<StackInfo>(greenlet->name, on_cpu);
        auto& stack = stack_info->stack;

        greenlet->unwind(frame, tstate, stack);

        // Unwind the parent greenlets
        for (;;) {
            auto parent_greenlet_info = greenlet_parent_map.find(greenlet_id);
            if (parent_greenlet_info == greenlet_parent_map.end())
                break;

            auto parent_greenlet_id = parent_greenlet_info->second;

            auto parent_greenlet = greenlet_info_map.find(parent_greenlet_id);
            if (parent_greenlet == greenlet_info_map.end())
                break;

            auto parent_frame = parent_greenlet->second->frame;
            if (parent_frame == FRAME_NOT_SET || parent_frame == Py_None)
                break;

            parent_greenlet->second->unwind(parent_frame, tstate, stack);

            // Move up the greenlet chain
            greenlet_id = parent_greenlet_id;
        }

        current_greenlets.push_back(std::move(stack_info));
    }
}

// ----------------------------------------------------------------------------
inline Result<void>
ThreadInfo::sample(int64_t iid, ThreadStateType* tstate_ptr, microsecond_t delta)
{
    PyThreadState* tstate = reinterpret_cast<PyThreadState*>(tstate_ptr);

    Renderer::get().render_thread_begin(tstate, name, delta, thread_id, native_id);

    microsecond_t previous_cpu_time = cpu_time;
    auto update_cpu_time_success = update_cpu_time();
    if (!update_cpu_time_success) {
        return ErrorKind::CpuTimeError;
    }

    bool thread_is_running = is_running();

    Renderer::get().render_cpu_time(thread_is_running ? cpu_time - previous_cpu_time : 0);

    this->unwind(tstate_ptr);

    // Render in this order of priority
    // 1. asyncio Tasks stacks (if any)
    // 2. Greenlets stacks (if any)
    // 3. The normal thread stack (if no asyncio tasks or greenlets)
    if (!current_tasks.empty()) {
        for (auto& task_stack_info : current_tasks) {
            auto maybe_task_name = string_table.lookup(task_stack_info->task_name);
            if (!maybe_task_name) {
                return ErrorKind::ThreadInfoError;
            }

            const auto& task_name = maybe_task_name->get();
            Renderer::get().render_task_begin(task_name, task_stack_info->on_cpu);
            Renderer::get().render_stack_begin(pid, iid, name);

            task_stack_info->stack.render();

            Renderer::get().render_stack_end(MetricType::Time, delta);
        }

        current_tasks.clear();
    } else if (!current_greenlets.empty()) {
        for (auto& greenlet_stack : current_greenlets) {
            auto maybe_task_name = string_table.lookup(greenlet_stack->task_name);
            if (!maybe_task_name) {
                return ErrorKind::ThreadInfoError;
            }

            const auto& task_name = maybe_task_name->get();
            Renderer::get().render_task_begin(task_name, greenlet_stack->on_cpu);
            Renderer::get().render_stack_begin(pid, iid, name);

            auto& stack = greenlet_stack->stack;
            stack.render();

            Renderer::get().render_stack_end(MetricType::Time, delta);
        }

        current_greenlets.clear();
    } else {
        // If we don't have any asyncio tasks, we check that we don't have any
        // greenlets either. In this case, we print the ordinary thread stack.
        // With greenlets, we recover the thread stack from the active greenlet,
        // so if we don't skip here we would have a double print.
        if (current_greenlets.empty()) {
            // Print the PID and thread name
            Renderer::get().render_stack_begin(pid, iid, name);
            // Print the stack
            python_stack.render();

            Renderer::get().render_stack_end(MetricType::Time, delta);
        }
    }

    return Result<void>::ok();
}

// ----------------------------------------------------------------------------
#if PY_VERSION_HEX >= 0x030e0000
using ThreadStateCallback = std::function<void(_PyThreadStateImpl*, microsecond_t, ThreadInfo&)>;
#else
using ThreadStateCallback = std::function<void(PyThreadState*, microsecond_t, ThreadInfo&)>;
#endif

static void
for_each_thread(InterpreterInfo& interp, microsecond_t delta, ThreadStateCallback callback)
{
    std::unordered_set<PyThreadState*> threads;
    std::unordered_set<PyThreadState*> seen_threads;

    threads.clear();
    seen_threads.clear();

    // Start from the thread list head
    threads.insert(static_cast<PyThreadState*>(interp.tstate_head));

    while (!threads.empty()) {
        // Pop the next thread
        PyThreadState* tstate_addr = *threads.begin();
        threads.erase(threads.begin());

        // Mark the thread as seen
        seen_threads.insert(tstate_addr);

        // Since threads can be created and destroyed at any time, we make
        // a copy of the structure before trying to read its fields.
#if PY_VERSION_HEX >= 0x030e0000
        // For Python 3.14+, copy _PyThreadStateImpl (which contains PyThreadState as first field)
        // so we can access asyncio_tasks_head directly without offset calculations.
        ThreadStateType tstate_copy;
        if (copy_type(reinterpret_cast<ThreadStateType*>(tstate_addr), tstate_copy))
            continue;
        // Access PyThreadState fields via the first field of _PyThreadStateImpl
        PyThreadState* tstate = reinterpret_cast<PyThreadState*>(&tstate_copy);
#else
        // Pre-Python 3.14: copy PyThreadState directly
        ThreadStateType tstate_copy;
        if (copy_type(tstate_addr, tstate_copy))
            continue;
        PyThreadState* tstate = &tstate_copy;
#endif

        // Enqueue the unseen threads that we can reach from this thread.
        if (tstate->next != NULL && seen_threads.find(tstate->next) == seen_threads.end())
            threads.insert(tstate->next);
        if (tstate->prev != NULL && seen_threads.find(tstate->prev) == seen_threads.end())
            threads.insert(tstate->prev);

        {
            const std::lock_guard<std::mutex> guard(thread_info_map_lock);

            if (thread_info_map.find(tstate->thread_id) == thread_info_map.end()) {
                // If the threading module was not imported in the target then
                // we mistakenly take the hypno thread as the main thread. We
                // assume that any missing thread is the actual main thread,
                // provided we don't already have a thread with the name
                // "MainThread". Note that this can also happen on shutdown, so
                // we need to avoid doing anything in that case.
#if PY_VERSION_HEX >= 0x030b0000
                auto native_id = tstate->native_thread_id;
#else
                auto native_id = getpid();
#endif
                bool main_thread_tracked = false;
                for (auto& kv : thread_info_map) {
                    if (kv.second->name == "MainThread") {
                        main_thread_tracked = true;
                        break;
                    }
                }
                if (main_thread_tracked)
                    continue;

                auto maybe_thread_info = ThreadInfo::create(tstate->thread_id, native_id, "MainThread");
                if (!maybe_thread_info) {
                    // We failed to create the thread info object so we skip it.
                    // We'll likely try again later with the valid thread
                    // information.
                    continue;
                }

                thread_info_map.emplace(tstate->thread_id, std::move(*maybe_thread_info));
            }

            // Call back with the copied thread state
            callback(&tstate_copy, delta, *thread_info_map.find(tstate->thread_id)->second);
        }
    }
}<|MERGE_RESOLUTION|>--- conflicted
+++ resolved
@@ -223,13 +223,8 @@
 {
     std::vector<TaskInfo::Ref> leaf_tasks;
     std::unordered_set<PyObject*> parent_tasks;
-<<<<<<< HEAD
-    std::unordered_map<PyObject*, TaskInfo::Ref> waitee_map; // Indexed by task origin
-    std::unordered_map<PyObject*, TaskInfo::Ref> origin_map; // Indexed by task origin
-=======
     std::unordered_map<PyObject*, TaskInfo::Ref> waitee_map;  // Indexed by task origin
     std::unordered_map<PyObject*, TaskInfo::Ref> origin_map;  // Indexed by task origin
->>>>>>> a98f7bec
     static std::unordered_set<PyObject*> previous_task_objects;
 
     auto maybe_all_tasks = get_all_tasks(reinterpret_cast<PyObject*>(asyncio_loop), tstate_ptr);
